--- conflicted
+++ resolved
@@ -51,9 +51,5 @@
         views.all_recordings_for_session,
         name="crude_recordings",
     ),
-<<<<<<< HEAD
-    path("<str:segment_id>", views.segment_content_view, name="segment_detail"),
-=======
     path("segment/<str:segment_id>", views.segment_content_view, name="segment_detail"),
->>>>>>> b67c548c
 ]