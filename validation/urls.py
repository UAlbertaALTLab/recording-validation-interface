#!/usr/bin/env python3
# -*- coding: UTF-8 -*-

# Copyright (C) 2018 Eddie Antonio Santos <easantos@ualberta.ca>
#
# This program is free software: you can redistribute it and/or modify
# it under the terms of the GNU Affero General Public License as
# published by the Free Software Foundation, either version 3 of the
# License, or (at your option) any later version.
#
# This program is distributed in the hope that it will be useful,
# but WITHOUT ANY WARRANTY; without even the implied warranty of
# MERCHANTABILITY or FITNESS FOR A PARTICULAR PURPOSE.  See the
# GNU Affero General Public License for more details.
#
# You should have received a copy of the GNU Affero General Public License
# along with this program.  If not, see <http://www.gnu.org/licenses/>.


from django.urls import path
from django.contrib.auth import views as auth_views
from django.views.generic import TemplateView

from . import views

app_name = "validation"
urlpatterns = [
    path("", views.index, name="index"),
    path(
        "login",
        auth_views.LoginView.as_view(template_name="validation/login.html"),
        name="login",
    ),
    path(
        "logout",
        auth_views.LogoutView.as_view(template_name="validation/logout.html"),
        name="logout",
    ),
    path("register", views.register, name="register"),
    # TODO: phrases/<int:phrases_id>/<slug>
    path("search/", views.search_phrases, name="search_phrases"),
    path("advanced_search/", views.advanced_search, name="advanced_search"),
    path(
        "advanced_search_results/",
        views.advanced_search_results,
        name="advanced_search_results",
    ),
    path("phrases/<int:phrase_id>/", views.update_text, name="update_text"),
    path("recording/<str:recording_id>.m4a", views.serve_recording, name="recording"),
    path(
        "recording/_search/<str:query>",
        views.search_recordings,
        name="search_recordings",
    ),
    path("segment/<str:segment_id>", views.segment_content_view, name="segment_detail"),
<<<<<<< HEAD
    path("issues", views.view_issues, name="issues"),
    path("issues/<int:issue_id>", views.view_issue_detail, name="issue_detail"),
=======
    path("speakers/<str:speaker_code>", views.speaker_view, name="speaker_view"),
    path("speakers/", views.all_speakers, name="all_speakers"),
>>>>>>> dbca7a26
    path(
        "api/record_translation_judgement/<int:phrase_id>",
        views.record_translation_judgement,
        name="record_translation_judgement",
    ),
    path(
        "api/record_audio_quality_judgement/<str:recording_id>",
        views.record_audio_quality_judgement,
        name="record_audio_quality_judgement",
    ),
    path(
        "api/save_wrong_speaker_code/<str:recording_id>",
        views.save_wrong_speaker_code,
        name="save_wrong_speaker_code",
    ),
    path(
        "api/save_wrong_word/<str:recording_id>",
        views.save_wrong_word,
        name="save_wrong_word",
    ),
    path("api/close_issue/<str:issue_id>", views.close_issue, name="close_issue"),
    path(
        "api/bulk_search", views.bulk_search_recordings, name="bulk_search_recordings"
    ),
    path(
        "robots.txt",
        TemplateView.as_view(
            template_name="validation/robots.txt", content_type="text/plain"
        ),
    ),
]<|MERGE_RESOLUTION|>--- conflicted
+++ resolved
@@ -53,13 +53,10 @@
         name="search_recordings",
     ),
     path("segment/<str:segment_id>", views.segment_content_view, name="segment_detail"),
-<<<<<<< HEAD
     path("issues", views.view_issues, name="issues"),
     path("issues/<int:issue_id>", views.view_issue_detail, name="issue_detail"),
-=======
     path("speakers/<str:speaker_code>", views.speaker_view, name="speaker_view"),
     path("speakers/", views.all_speakers, name="all_speakers"),
->>>>>>> dbca7a26
     path(
         "api/record_translation_judgement/<int:phrase_id>",
         views.record_translation_judgement,
