--- conflicted
+++ resolved
@@ -25,9 +25,6 @@
 app_name = "validation"
 urlpatterns = [
     path("", views.index, name="index"),
-<<<<<<< HEAD
-    path("login", views.login, name="login"),
-=======
     path(
         "login",
         auth_views.LoginView.as_view(template_name="validation/login.html"),
@@ -39,7 +36,6 @@
         name="logout",
     ),
     path("register", views.register, name="register"),
->>>>>>> b67c548c
     # TODO: phrases/<int:phrases_id>/<slug>
     path("search/", views.search_phrases, name="search_phrases"),
     path("advanced_search/", views.advanced_search, name="advanced_search"),
