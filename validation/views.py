#!/usr/bin/env python3
# -*- coding: UTF-8 -*-

# Copyright (C) 2018 Eddie Antonio Santos <easantos@ualberta.ca>
#
# This program is free software: you can redistribute it and/or modify
# it under the terms of the GNU Affero General Public License as
# published by the Free Software Foundation, either version 3 of the
# License, or (at your option) any later version.
#
# This program is distributed in the hope that it will be useful,
# but WITHOUT ANY WARRANTY; without even the implied warranty of
# MERCHANTABILITY or FITNESS FOR A PARTICULAR PURPOSE.  See the
# GNU Affero General Public License for more details.
#
# You should have received a copy of the GNU Affero General Public License
# along with this program.  If not, see <http://www.gnu.org/licenses/>.

import io
import json
from pathlib import Path
import datetime

from django.conf import settings
from django.core.paginator import Paginator
from django.shortcuts import get_object_or_404, render, redirect
from django.http import (
    FileResponse,
    HttpResponse,
    HttpResponseBadRequest,
    JsonResponse,
    HttpResponseRedirect,
    QueryDict,
)
from django.urls import reverse
from django.contrib.auth.models import User
from django.contrib.auth import authenticate, login as django_login
from django.views.decorators.http import require_http_methods

from librecval.normalization import to_indexable_form

from .crude_views import *
from .models import Phrase, Recording, Speaker
from .helpers import get_distance_with_translations
from .forms import EditSegment, Login, Register


def index(request):
    """
    The home page.
    """
    all_class = "button-success button-filter"
    validated_class = "button-success button-filter"
    unvalidated_class = "button-success button-filter"
    mode = query = request.GET.get("mode")
    if mode == "all":
        all_phrases = Phrase.objects.all()
        all_class = "button-success button-filter button-filter-active"
    elif mode == "validated":
        all_phrases = Phrase.objects.filter(validated=True)
        validated_class = "button-success button-filter button-filter-active"
    elif mode == "unvalidated":
        all_phrases = Phrase.objects.filter(validated=False)
        unvalidated_class = "button-success button-filter button-filter-active"
    else:
        all_phrases = Phrase.objects.all()
        all_class = "button-success button-filter button-filter-active"

    paginator = Paginator(all_phrases, 5)
    page_no = request.GET.get("page", 1)
    phrases = paginator.get_page(page_no)
    auth = request.user.is_authenticated
    context = dict(
        phrases=phrases,
        all_class=all_class,
        validated_class=validated_class,
        unvalidated_class=unvalidated_class,
        auth=auth,
    )
    return render(request, "validation/list_phrases.html", context)


def search_phrases(request):
    """
    The search results for pages.
    """
    query = request.GET.get("query")
    cree_matches = Phrase.objects.filter(transcription__contains=query)
    english_matches = Phrase.objects.filter(translation__contains=query)
    all_matches = list(set().union(cree_matches, english_matches))
    all_matches.sort(key=lambda phrase: phrase.transcription)

    query_term = QueryDict("", mutable=True)
    query_term.update({"query": query})

    paginator = Paginator(all_matches, 5)
    page_no = request.GET.get("page", 1)
    phrases = paginator.get_page(page_no)
    context = dict(
        phrases=phrases,
        search_term=query,
        query=query_term,
        encode_query_with_page=encode_query_with_page,
    )
    return render(request, "validation/search.html", context)


def advanced_search(request):
    """
    The search results for pages.
    """
    query = Speaker.objects.all()
    speakers = [q.code for q in query]

    context = dict(speakers=speakers)
    return render(request, "validation/advanced_search.html", context)


def advanced_search_results(request):
    """
    Search results for advanced search
    Takes in parameters from GET request and makes necessary
    queries to return all the appropriate entries
    The steps are:
    cree phrases UNION english phrases UNION analysis
    INTERSECT status
    INTERSECT speaker
    """
    transcription = request.GET.get("transcription")
    translation = request.GET.get("translation")
    analysis = request.GET.get("analysis")
    status = request.GET.get("status")
    speakers = request.GET.getlist("speaker-options")

    if transcription != "":
        cree_matches = Phrase.objects.filter(transcription__contains=transcription)
    else:
        cree_matches = []

    if translation != "":
        english_matches = Phrase.objects.filter(translation__contains=translation)
    else:
        english_matches = []

    # TODO: filter by analysis

    if transcription == "" and translation == "":
        phrase_matches = Phrase.objects.all()
    else:
        phrase_matches = list(set().union(cree_matches, english_matches))

    if status != "all":
        if status == "validated":
            status_matches = Phrase.objects.filter(validated=True)
        elif status == "unvalidated":
            status_matches = Phrase.objects.filter(validated=False)
        phrase_and_status_matches = list(
            set(phrase_matches).intersection(status_matches)
        )
    else:
        phrase_and_status_matches = phrase_matches

    all_matches = []
    if "all" in speakers or speakers == []:
        all_matches = [p for p in phrase_and_status_matches]
    else:
        for phrase in phrase_and_status_matches:
            for recording in phrase.recordings:
                if recording.speaker.code in speakers:
                    all_matches.append(phrase)

    all_matches.sort(key=lambda phrase: phrase.transcription)

    query = QueryDict("", mutable=True)
    query.update(
        {
            "transcription": transcription,
            "translation": translation,
            "analysis": analysis,
            "status": status,
        }
    )
    for speaker in speakers:
        query.appendlist("speaker-options", speaker)

    paginator = Paginator(all_matches, 5)
    page_no = request.GET.get("page", 1)
    phrases = paginator.get_page(page_no)
    context = dict(
        phrases=phrases,
        search_term="advanced search",
        query=query,
        encode_query_with_page=encode_query_with_page,
    )
    return render(request, "validation/search.html", context)


def update_text(request):
    """
    The search results for pages.
    """
    return HttpResponse(501)


def serve_recording(request, recording_id):
    """
    Serve a (transcoded) recording audio file.
    Note: To make things ~~WEB SCALE~~, we should NOT be doing this in Django;
    instead, Apache/Nginx should be doing this for us.
    """

    from media_with_range.views import serve_file

    # How many digits of the hash to include in the ETag.
    # Practically, we do not need to make the entire hash part of the etag;
    # just a part of it. Note: GitHub uses 7 digits.
    HASH_PREFIX_LENGTH = 7
    recording = get_object_or_404(Recording, id=recording_id)
    audio_dir = Recording.get_path_to_audio_directory()

    local_file_path = audio_dir / f"{recording.id}.m4a"
    response = serve_file(request, local_file_path)

    # The recording files basically never change, so tell everybody to cache
    # the dookey out these files (or at very least, a year).
    response["Cache-Control"] = f"public, max-age={60 * 60 * 24 * 365}"
    response["ETag"] = f'"{recording.id[:HASH_PREFIX_LENGTH]}"'
    return response


def search_recordings(request, query):
    """
    Searches for recordings whose phrase's transcription matches the query.
    The response is JSON that can be used by external apps (i.e., itwêwina).
    """

    # Maximum amount of comma-separated query terms.
    MAX_RECORDING_QUERY_TERMS = 3

    # Commas are fence posts: there will be one less comma than query terms.
    if query.count(",") >= MAX_RECORDING_QUERY_TERMS:
        response = JsonResponse((), safe=False)
        response.status_code = 414
        return add_cors_headers(response)

    word_forms = frozenset(query.split(","))

    def make_absolute_uri_for_recording(rec: Recording) -> str:
        uri = rec.compressed_audio.url
        if uri.startswith("/"):
            # It's a relative URI: build an absolute URI:
            return request.build_absolute_uri(uri)

        # It's an absolute URI already:
        assert uri.startswith("http")
        return uri

    def make_absolute_uri_for_speaker(code: str) -> str:
        return f"https://www.altlab.dev/maskwacis/Speakers/{code}.html"

    recordings = []
    for form in word_forms:
        # Assume the query is an SRO transcription; prepare it for a fuzzy match.
        fuzzy_transcription = to_indexable_form(form)
        result_set = Recording.objects.filter(
            phrase__fuzzy_transcription=fuzzy_transcription,
            speaker__gender__isnull=False,
        )

        recordings.extend(
            {
                "wordform": rec.phrase.transcription,
                "speaker": rec.speaker.code,
                "speaker_name": rec.speaker.full_name,
                "anonymous": rec.speaker.anonymous,
                "gender": rec.speaker.gender,
                "dialect": rec.speaker.dialect,
                "recording_url": make_absolute_uri_for_recording(rec),
                "speaker_bio_url": make_absolute_uri_for_speaker(rec.speaker.code),
            }
            for rec in result_set
        )

    response = JsonResponse(recordings, safe=False)

    if len(recordings) == 0:
        # No matches. Return an empty JSON response
        response.status_code = 404

    return add_cors_headers(response)


def add_cors_headers(response):
    """
    Adds appropriate Access-Control-* headers for cross-origin XHR responses.
    """
    response["Access-Control-Allow-Origin"] = "*"
    return response


def segment_content_view(request, segment_id):
    """
    The view for a single segment
    Returns the selected phrase and info provided by the helper functions
    """
    if request.method == "POST":
        form = EditSegment(request.POST)
        og_phrase = Phrase.objects.filter(id=segment_id)[0]
        phrase_id = og_phrase.id
        if form.is_valid():
            transcription = form.cleaned_data["cree"]
            translation = form.cleaned_data["translation"]
            analysis = form.cleaned_data["analysis"]
            p = Phrase.objects.filter(id=phrase_id)[0]
            p.transcription = transcription
            p.translation = translation
            p.analysis = analysis
            p.validated = True
            p.modifier = str(request.user)
            p.date = datetime.datetime.now()
            p.save()

    phrases = Phrase.objects.filter(id=segment_id)
    segment_name = phrases[0].transcription
    suggestions = get_distance_with_translations(segment_name)
    history = phrases[0].history.all()
    auth = request.user.is_authenticated

    form = EditSegment()

    context = dict(
        phrases=phrases,
        segment_name=segment_name,
        suggestions=suggestions,
        form=form,
        history=history,
        auth=auth,
    )

    return render(request, "validation/segment_details.html", context)


def register(request):
    """
    Serves the register page and creates a new user on success
    """
    form = Register(request.POST)

    if request.method == "POST":
        if form.is_valid():
            username = form.clean_username()
            password = form.cleaned_data["password"]
            first_name = form.cleaned_data["first_name"]
            last_name = form.cleaned_data["last_name"]
            user = authenticate(request, username=username, password=password)
            if user is None:
                new_user = User.objects.create_user(
                    username=username,
                    password=password,
                    first_name=first_name,
                    last_name=last_name,
                )
                new_user.save()
                response = HttpResponseRedirect("/login")
                return response

    context = dict(form=form)
    return render(request, "validation/register.html", context)


# TODO: Speaker bio page like https://ojibwe.lib.umn.edu/about/voices


<<<<<<< HEAD
@require_http_methods(["POST"])
def record_translation_judgement(request, phrase_id):
    # TODO: check that user is logged in
    phrase = get_object_or_404(Phrase, id=phrase_id)
    print(phrase)
    judgement = json.loads(request.body)

    if judgement["judgement"] == "yes":
        phrase.validated = True
    elif judgement["judgement"] == "no":
        phrase.validated = False

    phrase.save()
    print("got request")
    return JsonResponse({"status": "ok"})
=======
def encode_query_with_page(query, page):
    query["page"] = page
    return f"?{query.urlencode()}"
>>>>>>> 8693d405
<|MERGE_RESOLUTION|>--- conflicted
+++ resolved
@@ -371,7 +371,6 @@
 # TODO: Speaker bio page like https://ojibwe.lib.umn.edu/about/voices
 
 
-<<<<<<< HEAD
 @require_http_methods(["POST"])
 def record_translation_judgement(request, phrase_id):
     # TODO: check that user is logged in
@@ -387,8 +386,8 @@
     phrase.save()
     print("got request")
     return JsonResponse({"status": "ok"})
-=======
+
+
 def encode_query_with_page(query, page):
     query["page"] = page
-    return f"?{query.urlencode()}"
->>>>>>> 8693d405
+    return f"?{query.urlencode()}"