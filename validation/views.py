#!/usr/bin/env python3
# -*- coding: UTF-8 -*-

# Copyright (C) 2018 Eddie Antonio Santos <easantos@ualberta.ca>
#
# This program is free software: you can redistribute it and/or modify
# it under the terms of the GNU Affero General Public License as
# published by the Free Software Foundation, either version 3 of the
# License, or (at your option) any later version.
#
# This program is distributed in the hope that it will be useful,
# but WITHOUT ANY WARRANTY; without even the implied warranty of
# MERCHANTABILITY or FITNESS FOR A PARTICULAR PURPOSE.  See the
# GNU Affero General Public License for more details.
#
# You should have received a copy of the GNU Affero General Public License
# along with this program.  If not, see <http://www.gnu.org/licenses/>.

import io
import json
from pathlib import Path
import datetime

from django.conf import settings
from django.core.paginator import Paginator
from django.shortcuts import get_object_or_404, render, redirect
from django.http import (
    FileResponse,
    HttpResponse,
    HttpResponseBadRequest,
    JsonResponse,
    HttpResponseRedirect,
    QueryDict,
)
from django.urls import reverse
from django.contrib.auth.models import User, Group
from django.contrib.auth import authenticate, login as django_login
from django.views.decorators.http import require_http_methods

from librecval.normalization import to_indexable_form

from .crude_views import *
from .models import Phrase, Recording, Speaker
from .helpers import get_distance_with_translations, perfect_match, exactly_one_analysis
from .forms import EditSegment, Login, Register


def index(request):
    """
    The home page.
    """
<<<<<<< HEAD
    all_class = "button button--success filter__button"
    validated_class = "button button--success filter__button"
    unvalidated_class = "button button--success filter__button"
=======
    is_linguist = user_is_linguist(request.user)

    all_class = "button button--success filter__button"
    new_class = "button button--success filter__button"
    linked_class = "button button--success filter__button"
    auto_validated_class = "button button--success filter__button"
>>>>>>> 75ba8bf1
    mode = request.GET.get("mode")

    if mode == "all":
<<<<<<< HEAD
        all_phrases = Phrase.objects.all()
        all_class = "button button--success filter__button filter__button--active"
    elif mode == "validated":
        all_phrases = Phrase.objects.filter(validated=True)
        validated_class = "button button--success filter__button filter__button--active"
    elif mode == "unvalidated":
        all_phrases = Phrase.objects.filter(validated=False)
        unvalidated_class = (
=======
        if is_linguist:
            all_phrases = Phrase.objects.all()
        else:
            all_phrases = Phrase.objects.filter(status="new")
        all_class = "button button--success filter__button filter__button--active"
    elif mode == "new":
        all_phrases = Phrase.objects.filter(status="new")
        new_class = "button button--success filter__button filter__button--active"
    elif mode == "linked":
        all_phrases = Phrase.objects.filter(status="linked")
        linked_class = "button button--success filter__button filter__button--active"
    elif mode == "auto-validated":
        all_phrases = Phrase.objects.filter(status="auto-validated")
        auto_validated_class = (
>>>>>>> 75ba8bf1
            "button button--success filter__button filter__button--active"
        )
    else:
        all_phrases = Phrase.objects.all()
        all_class = "button button--success filter__button filter__button--active"

    paginator = Paginator(all_phrases, 5)
    page_no = request.GET.get("page", 1)
    phrases = paginator.get_page(page_no)
    auth = request.user.is_authenticated
    context = dict(
        phrases=phrases,
        all_class=all_class,
        new_class=new_class,
        linked_class=linked_class,
        auto_validated_class=auto_validated_class,
        auth=auth,
        is_linguist=is_linguist,
    )
    return render(request, "validation/list_phrases.html", context)


def search_phrases(request):
    """
    The search results for pages.
    """
    query = request.GET.get("query")
    cree_matches = Phrase.objects.filter(transcription__contains=query)
    english_matches = Phrase.objects.filter(translation__contains=query)
    all_matches = list(set().union(cree_matches, english_matches))
    all_matches.sort(key=lambda phrase: phrase.transcription)

    query_term = QueryDict("", mutable=True)
    query_term.update({"query": query})

    is_linguist = user_is_linguist(request.user)

    paginator = Paginator(all_matches, 5)
    page_no = request.GET.get("page", 1)
    phrases = paginator.get_page(page_no)
    context = dict(
        phrases=phrases,
        search_term=query,
        query=query_term,
        encode_query_with_page=encode_query_with_page,
        is_linguist=is_linguist,
        auth=request.user.is_authenticated,
    )
    return render(request, "validation/search.html", context)


def advanced_search(request):
    """
    The search results for pages.
    """
    query = Speaker.objects.all()
    speakers = [q.code for q in query]

    context = dict(
        speakers=speakers,
        auth=request.user.is_authenticated,
        is_linguist=user_is_linguist(request.user),
    )
    return render(request, "validation/advanced_search.html", context)


def advanced_search_results(request):
    """
    Search results for advanced search
    Takes in parameters from GET request and makes necessary
    queries to return all the appropriate entries
    The steps are:
    cree phrases UNION english phrases UNION analysis
    INTERSECT status
    INTERSECT speaker
    """
    transcription = request.GET.get("transcription")
    translation = request.GET.get("translation")
    analysis = request.GET.get("analysis")
    status = request.GET.get("status")
    speakers = request.GET.getlist("speaker-options")

    if transcription != "":
        cree_matches = Phrase.objects.filter(transcription__contains=transcription)
    else:
        cree_matches = []

    if translation != "":
        english_matches = Phrase.objects.filter(translation__contains=translation)
    else:
        english_matches = []

    # TODO: filter by analysis
    if analysis != "":
        analysis_matches = Phrase.objects.filter(analysis__contains=analysis)
    else:
        analysis_matches = []

    if transcription == "" and translation == "" and analysis == "":
        phrase_matches = Phrase.objects.all()
    else:
        phrase_matches = list(
            set().union(cree_matches, english_matches, analysis_matches)
        )

    if status != "all":
        if status == "new":
            status_matches = Phrase.objects.filter(status="new")
        elif status == "linked":
            status_matches = Phrase.objects.filter(status="linked")
        elif status == "auto-val":
            status_matches = Phrase.objects.filter(status="auto-validated")
        phrase_and_status_matches = list(
            set(phrase_matches).intersection(status_matches)
        )
    else:
        phrase_and_status_matches = phrase_matches

    all_matches = []
    if "all" in speakers or speakers == []:
        all_matches = [p for p in phrase_and_status_matches]
    else:
        for phrase in phrase_and_status_matches:
            for recording in phrase.recordings:
                if recording.speaker.code in speakers:
                    all_matches.append(phrase)

    all_matches.sort(key=lambda phrase: phrase.transcription)

    query = QueryDict("", mutable=True)
    query.update(
        {
            "transcription": transcription,
            "translation": translation,
            "analysis": analysis,
            "status": status,
        }
    )
    for speaker in speakers:
        query.appendlist("speaker-options", speaker)

    paginator = Paginator(all_matches, 5)
    page_no = request.GET.get("page", 1)
    phrases = paginator.get_page(page_no)
    context = dict(
        phrases=phrases,
        search_term="advanced search",
        query=query,
        encode_query_with_page=encode_query_with_page,
        auth=request.user.is_authenticated,
    )
    return render(request, "validation/search.html", context)


def update_text(request):
    """
    The search results for pages.
    """
    return HttpResponse(501)


def serve_recording(request, recording_id):
    """
    Serve a (transcoded) recording audio file.
    Note: To make things ~~WEB SCALE~~, we should NOT be doing this in Django;
    instead, Apache/Nginx should be doing this for us.
    """

    from media_with_range.views import serve_file

    # How many digits of the hash to include in the ETag.
    # Practically, we do not need to make the entire hash part of the etag;
    # just a part of it. Note: GitHub uses 7 digits.
    HASH_PREFIX_LENGTH = 7
    recording = get_object_or_404(Recording, id=recording_id)
    audio_dir = Recording.get_path_to_audio_directory()

    local_file_path = audio_dir / f"{recording.id}.m4a"
    response = serve_file(request, local_file_path)

    # The recording files basically never change, so tell everybody to cache
    # the dookey out these files (or at very least, a year).
    response["Cache-Control"] = f"public, max-age={60 * 60 * 24 * 365}"
    response["ETag"] = f'"{recording.id[:HASH_PREFIX_LENGTH]}"'
    return response


def search_recordings(request, query):
    """
    Searches for recordings whose phrase's transcription matches the query.
    The response is JSON that can be used by external apps (i.e., itwêwina).
    """

    # Maximum amount of comma-separated query terms.
    MAX_RECORDING_QUERY_TERMS = 3

    # Commas are fence posts: there will be one less comma than query terms.
    if query.count(",") >= MAX_RECORDING_QUERY_TERMS:
        response = JsonResponse((), safe=False)
        response.status_code = 414
        return add_cors_headers(response)

    word_forms = frozenset(query.split(","))

    def make_absolute_uri_for_recording(rec: Recording) -> str:
        uri = rec.compressed_audio.url
        if uri.startswith("/"):
            # It's a relative URI: build an absolute URI:
            return request.build_absolute_uri(uri)

        # It's an absolute URI already:
        assert uri.startswith("http")
        return uri

    def make_absolute_uri_for_speaker(code: str) -> str:
        return f"https://www.altlab.dev/maskwacis/Speakers/{code}.html"

    recordings = []
    for form in word_forms:
        # Assume the query is an SRO transcription; prepare it for a fuzzy match.
        fuzzy_transcription = to_indexable_form(form)
        result_set = Recording.objects.filter(
            phrase__fuzzy_transcription=fuzzy_transcription,
            speaker__gender__isnull=False,
        )

        recordings.extend(
            {
                "wordform": rec.phrase.transcription,
                "speaker": rec.speaker.code,
                "speaker_name": rec.speaker.full_name,
                "anonymous": rec.speaker.anonymous,
                "gender": rec.speaker.gender,
                "dialect": rec.speaker.dialect,
                "recording_url": make_absolute_uri_for_recording(rec),
                "speaker_bio_url": make_absolute_uri_for_speaker(rec.speaker.code),
            }
            for rec in result_set
        )

    response = JsonResponse(recordings, safe=False)

    if len(recordings) == 0:
        # No matches. Return an empty JSON response
        response.status_code = 404

    return add_cors_headers(response)


def add_cors_headers(response):
    """
    Adds appropriate Access-Control-* headers for cross-origin XHR responses.
    """
    response["Access-Control-Allow-Origin"] = "*"
    return response


def segment_content_view(request, segment_id):
    """
    The view for a single segment
    Returns the selected phrase and info provided by the helper functions
    """
    if request.method == "POST":
        form = EditSegment(request.POST)
        og_phrase = Phrase.objects.filter(id=segment_id)[0]
        phrase_id = og_phrase.id
        if form.is_valid():
            transcription = form.cleaned_data["cree"]
            translation = form.cleaned_data["translation"]
            analysis = form.cleaned_data["analysis"]
            p = Phrase.objects.filter(id=phrase_id)[0]
            p.transcription = transcription
            p.translation = translation
            p.analysis = analysis
            p.validated = True
            p.modifier = str(request.user)
            p.date = datetime.datetime.now()
            p.save()

    phrases = Phrase.objects.filter(id=segment_id)
    field_transcription = phrases[0].field_transcription
    suggestions = get_distance_with_translations(field_transcription)

    segment_name = phrases[0].transcription

    history = phrases[0].history.all()
    auth = request.user.is_authenticated

    form = EditSegment()

    context = dict(
        phrases=phrases,
        segment_name=segment_name,
        suggestions=suggestions,
        form=form,
        history=history,
        auth=auth,
    )

    return render(request, "validation/segment_details.html", context)


def register(request):
    """
    Serves the register page and creates a new user on success
    """
    form = Register(request.POST)

    if request.method == "POST":
        if form.is_valid():
            username = form.clean_username()
            password = form.cleaned_data["password"]
            first_name = form.cleaned_data["first_name"]
            last_name = form.cleaned_data["last_name"]
            user = authenticate(request, username=username, password=password)
            if user is None:
                new_user = User.objects.create_user(
                    username=username,
                    password=password,
                    first_name=first_name,
                    last_name=last_name,
                )
                new_user.save()
                community_group, _ = Group.objects.get_or_create(name="Community")
                community_group.user_set.add(new_user)
                response = HttpResponseRedirect("/login")
                return response

    context = dict(form=form)
    return render(request, "validation/register.html", context)


# TODO: Speaker bio page like https://ojibwe.lib.umn.edu/about/voices


@require_http_methods(["POST"])
def record_translation_judgement(request, phrase_id):
    # TODO: check that user is logged in
    phrase = get_object_or_404(Phrase, id=phrase_id)
    judgement = json.loads(request.body)

    if judgement["judgement"] == "yes":
        phrase.validated = True
<<<<<<< HEAD
    elif judgement["judgement"] == "no":
        phrase.validated = False
=======
        phrase.status = "linked"
        phrase.modifier = str(request.user)
    elif judgement["judgement"] == "no":
        phrase.validated = False
        phrase.status = "new"
        phrase.modifier = str(request.user)
>>>>>>> 75ba8bf1
    else:
        return HttpResponseBadRequest()

    phrase.save()
    return JsonResponse({"status": "ok"})


<<<<<<< HEAD
=======
def user_is_linguist(user):
    if user.is_authenticated:
        for g in user.groups.all():
            if g.name == "Linguist":
                return True

    return False


>>>>>>> 75ba8bf1
def encode_query_with_page(query, page):
    query["page"] = page
    return f"?{query.urlencode()}"<|MERGE_RESOLUTION|>--- conflicted
+++ resolved
@@ -49,31 +49,15 @@
     """
     The home page.
     """
-<<<<<<< HEAD
-    all_class = "button button--success filter__button"
-    validated_class = "button button--success filter__button"
-    unvalidated_class = "button button--success filter__button"
-=======
     is_linguist = user_is_linguist(request.user)
 
     all_class = "button button--success filter__button"
     new_class = "button button--success filter__button"
     linked_class = "button button--success filter__button"
     auto_validated_class = "button button--success filter__button"
->>>>>>> 75ba8bf1
     mode = request.GET.get("mode")
 
     if mode == "all":
-<<<<<<< HEAD
-        all_phrases = Phrase.objects.all()
-        all_class = "button button--success filter__button filter__button--active"
-    elif mode == "validated":
-        all_phrases = Phrase.objects.filter(validated=True)
-        validated_class = "button button--success filter__button filter__button--active"
-    elif mode == "unvalidated":
-        all_phrases = Phrase.objects.filter(validated=False)
-        unvalidated_class = (
-=======
         if is_linguist:
             all_phrases = Phrase.objects.all()
         else:
@@ -88,7 +72,6 @@
     elif mode == "auto-validated":
         all_phrases = Phrase.objects.filter(status="auto-validated")
         auto_validated_class = (
->>>>>>> 75ba8bf1
             "button button--success filter__button filter__button--active"
         )
     else:
@@ -432,17 +415,12 @@
 
     if judgement["judgement"] == "yes":
         phrase.validated = True
-<<<<<<< HEAD
-    elif judgement["judgement"] == "no":
-        phrase.validated = False
-=======
         phrase.status = "linked"
         phrase.modifier = str(request.user)
     elif judgement["judgement"] == "no":
         phrase.validated = False
         phrase.status = "new"
         phrase.modifier = str(request.user)
->>>>>>> 75ba8bf1
     else:
         return HttpResponseBadRequest()
 
@@ -450,8 +428,6 @@
     return JsonResponse({"status": "ok"})
 
 
-<<<<<<< HEAD
-=======
 def user_is_linguist(user):
     if user.is_authenticated:
         for g in user.groups.all():
@@ -461,7 +437,6 @@
     return False
 
 
->>>>>>> 75ba8bf1
 def encode_query_with_page(query, page):
     query["page"] = page
     return f"?{query.urlencode()}"