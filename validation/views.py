--- conflicted
+++ resolved
@@ -49,20 +49,14 @@
 from librecval.normalization import to_indexable_form
 
 from .crude_views import *
-<<<<<<< HEAD
-from .models import Phrase, Recording, Speaker
+from .models import Phrase, Recording, Speaker, RecordingSession, Issue
+from .forms import EditSegment, Login, Register, FlagSegment
 from .helpers import (
     get_distance_with_translations,
     perfect_match,
     exactly_one_analysis,
     normalize_img_name,
 )
-from .forms import EditSegment, Login, Register
-=======
-from .models import Phrase, Recording, Speaker, RecordingSession, Issue
-from .helpers import get_distance_with_translations, perfect_match, exactly_one_analysis
-from .forms import EditSegment, Login, Register, FlagSegment
->>>>>>> 26a7b895
 
 
 def index(request):
