--- conflicted
+++ resolved
@@ -38,11 +38,7 @@
 from .crude_views import *
 from .models import Phrase, Recording
 from .helpers import get_distance_with_translations
-<<<<<<< HEAD
 from .forms import EditSegment, Login, Register
-=======
-from .forms import Login, Register
->>>>>>> b67c548c
 
 
 def index(request):
@@ -173,7 +169,6 @@
     The view for a single segment
     Returns the selected phrase and info provided by the helper functions
     """
-<<<<<<< HEAD
     if request.method == "POST":
         form = EditSegment(request.POST)
         og_phrase = Phrase.objects.filter(id=segment_id)[0]
@@ -193,6 +188,7 @@
     segment_name = phrases[0].transcription
     suggestions = get_distance_with_translations(segment_name)
     history = phrases[0].history.all()
+    auth = request.user.is_authenticated
 
     form = EditSegment()
 
@@ -202,14 +198,7 @@
         suggestions=suggestions,
         form=form,
         history=history,
-=======
-    phrases = Phrase.objects.filter(id=segment_id)
-    segment_name = phrases[0].transcription
-    suggestions = get_distance_with_translations(segment_name)
-    auth = request.user.is_authenticated
-    context = dict(
-        phrases=phrases, segment_name=segment_name, suggestions=suggestions, auth=auth
->>>>>>> b67c548c
+        auth=auth,
     )
 
     return render(request, "validation/segment_details.html", context)
