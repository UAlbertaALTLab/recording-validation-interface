--- conflicted
+++ resolved
@@ -37,26 +37,17 @@
 )
 from django.shortcuts import get_object_or_404, redirect, render
 from django.urls import reverse
-<<<<<<< HEAD
 from django.contrib.auth.models import User, Group
 from django.contrib.auth import authenticate, login as django_login
 from django.views.decorators.http import require_http_methods
 from django.contrib.auth.decorators import login_required
-=======
->>>>>>> 667741dd
 
 from librecval.normalization import to_indexable_form
 
 from .crude_views import *
-<<<<<<< HEAD
 from .models import Phrase, Recording, Speaker, RecordingSession, Issue
 from .helpers import get_distance_with_translations, perfect_match, exactly_one_analysis
 from .forms import EditSegment, Login, Register, FlagSegment
-=======
-from .forms import EditSegment, Login, Register
-from .helpers import get_distance_with_translations
-from .models import Phrase, Recording, Speaker
->>>>>>> 667741dd
 
 
 def index(request):
