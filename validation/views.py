--- conflicted
+++ resolved
@@ -49,22 +49,13 @@
     """
     The home page.
     """
-<<<<<<< HEAD
-
     is_linguist = user_is_linguist(request.user)
     is_community = user_is_community(request.user)
-=======
-    is_linguist = user_is_linguist(request.user)
->>>>>>> bad7931d
 
     all_class = "button button--success filter__button"
     new_class = "button button--success filter__button"
     linked_class = "button button--success filter__button"
     auto_validated_class = "button button--success filter__button"
-<<<<<<< HEAD
-
-=======
->>>>>>> bad7931d
     mode = request.GET.get("mode")
 
     if mode == "all":
@@ -100,10 +91,7 @@
         auto_validated_class=auto_validated_class,
         auth=auth,
         is_linguist=is_linguist,
-<<<<<<< HEAD
         is_community=is_community,
-=======
->>>>>>> bad7931d
     )
     return render(request, "validation/list_phrases.html", context)
 
@@ -451,17 +439,11 @@
     if judgement["judgement"] == "yes":
         phrase.validated = True
         phrase.status = "linked"
-<<<<<<< HEAD
-    elif judgement["judgement"] == "no":
-        phrase.validated = False
-        phrase.status = "new"
-=======
         phrase.modifier = str(request.user)
     elif judgement["judgement"] == "no":
         phrase.validated = False
         phrase.status = "new"
         phrase.modifier = str(request.user)
->>>>>>> bad7931d
     else:
         return HttpResponseBadRequest()
 
@@ -469,7 +451,6 @@
     return JsonResponse({"status": "ok"})
 
 
-<<<<<<< HEAD
 @require_http_methods(["POST"])
 def record_audio_quality_judgement(request, recording_id):
     # TODO: check that user is logged in
@@ -491,15 +472,12 @@
     return f"?{query.urlencode()}"
 
 
-=======
->>>>>>> bad7931d
 def user_is_linguist(user):
     if user.is_authenticated:
         for g in user.groups.all():
             if g.name == "Linguist":
                 return True
 
-<<<<<<< HEAD
     return False
 
 
@@ -509,6 +487,4 @@
             if g.name == "Linguist" or g.name == "Community":
                 return True
 
-=======
->>>>>>> bad7931d
     return False