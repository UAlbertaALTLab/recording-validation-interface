--- conflicted
+++ resolved
@@ -30,12 +30,6 @@
     JsonResponse,
     HttpResponseRedirect,
 )
-<<<<<<< HEAD
-from django.shortcuts import get_object_or_404, render
-from django.http import FileResponse, HttpResponse, HttpResponseBadRequest, JsonResponse
-from django.shortcuts import get_object_or_404, render, redirect
-=======
->>>>>>> 6d300b8d
 from django.urls import reverse
 from django.contrib.auth.models import User
 from django.contrib.auth import authenticate, login as django_login
@@ -52,7 +46,6 @@
     """
     The home page.
     """
-<<<<<<< HEAD
     all_class = "button-success button-filter"
     validated_class = "button-success button-filter"
     unvalidated_class = "button-success button-filter"
@@ -69,17 +62,6 @@
     else:
         all_phrases = Phrase.objects.all()
         all_class = "button-success button-filter button-filter-active"
-=======
-    mode = query = request.GET.get("mode")
-    if mode == "all":
-        all_phrases = Phrase.objects.all()
-    elif mode == "validated":
-        all_phrases = Phrase.objects.filter(validated=True)
-    elif mode == "unvalidated":
-        all_phrases = Phrase.objects.filter(validated=False)
-    else:
-        all_phrases = Phrase.objects.all()
->>>>>>> 6d300b8d
 
     paginator = Paginator(all_phrases, 30)
     page_no = request.GET.get("page", 1)
@@ -103,10 +85,7 @@
     cree_matches = Phrase.objects.filter(transcription__contains=query)
     english_matches = Phrase.objects.filter(translation__contains=query)
     all_matches = list(set().union(cree_matches, english_matches))
-<<<<<<< HEAD
-=======
     all_matches.sort(key=lambda phrase: phrase.transcription)
->>>>>>> 6d300b8d
     paginator = Paginator(all_matches, 30)
     page_no = request.GET.get("page", 1)
     phrases = paginator.get_page(page_no)
@@ -119,15 +98,7 @@
     The search results for pages.
     """
     query = Speaker.objects.all()
-<<<<<<< HEAD
-    speakers = []
-    for q in query:
-        speakers.append(q.code)
-
-    print(query)
-=======
     speakers = [q.code for q in query]
->>>>>>> 6d300b8d
 
     context = dict(speakers=speakers)
     return render(request, "validation/advanced_search.html", context)
@@ -147,12 +118,7 @@
     translation = request.GET.get("translation")
     analysis = request.GET.get("analysis")
     status = request.GET.get("status")
-<<<<<<< HEAD
-    speaker = request.GET.get("speaker")
-    speakers = speaker.strip().split(",")[:-1]
-=======
     speakers = request.GET.getlist("speaker-options")
->>>>>>> 6d300b8d
 
     if transcription != "":
         cree_matches = Phrase.objects.filter(transcription__contains=transcription)
@@ -164,14 +130,7 @@
     else:
         english_matches = []
 
-<<<<<<< HEAD
-    # if analysis != "":
-    #     analysis_matches = Phrase.objects.filter(analysis__contains=analysis)
-    # else:
-    #     analysis_matches = []
-=======
     # TODO: filter by analysis
->>>>>>> 6d300b8d
 
     if transcription == "" and translation == "":
         phrase_matches = Phrase.objects.all()
@@ -190,11 +149,7 @@
         phrase_and_status_matches = phrase_matches
 
     all_matches = []
-<<<<<<< HEAD
-    if "all" in speaker or speaker == "None":
-=======
     if "all" in speakers or speakers == []:
->>>>>>> 6d300b8d
         all_matches = phrase_and_status_matches
     else:
         for phrase in phrase_and_status_matches:
@@ -202,19 +157,12 @@
                 if recording.speaker.code in speakers:
                     all_matches.append(phrase)
 
-<<<<<<< HEAD
-    paginator = Paginator(all_matches, 30)
-    page_no = request.GET.get("page", 1)
-    phrases = paginator.get_page(page_no)
-    context = dict(phrases=phrases, search_term="query")
-=======
     all_matches.sort(key=lambda phrase: phrase.transcription)
 
     paginator = Paginator(all_matches, 30)
     page_no = request.GET.get("page", 1)
     phrases = paginator.get_page(page_no)
     context = dict(phrases=phrases, search_term="advanced search")
->>>>>>> 6d300b8d
     return render(request, "validation/search.html", context)
 
 
@@ -339,11 +287,8 @@
             p.translation = translation
             p.analysis = analysis
             p.validated = True
-<<<<<<< HEAD
-=======
             p.modifier = str(request.user)
             p.date = datetime.datetime.now()
->>>>>>> 6d300b8d
             p.save()
 
     phrases = Phrase.objects.filter(id=segment_id)
