#!/usr/bin/env python3
# -*- coding: UTF-8 -*-

# Copyright (C) 2018 Eddie Antonio Santos <easantos@ualberta.ca>
#
# This program is free software: you can redistribute it and/or modify
# it under the terms of the GNU Affero General Public License as
# published by the Free Software Foundation, either version 3 of the
# License, or (at your option) any later version.
#
# This program is distributed in the hope that it will be useful,
# but WITHOUT ANY WARRANTY; without even the implied warranty of
# MERCHANTABILITY or FITNESS FOR A PARTICULAR PURPOSE.  See the
# GNU Affero General Public License for more details.
#
# You should have received a copy of the GNU Affero General Public License
# along with this program.  If not, see <http://www.gnu.org/licenses/>.

import io
from pathlib import Path

from django.conf import settings
from django.core.paginator import Paginator
<<<<<<< HEAD
from django.http import (
    FileResponse,
    HttpResponse,
    HttpResponseBadRequest,
    JsonResponse,
    HttpResponseRedirect,
)
from django.shortcuts import get_object_or_404, render
=======
from django.http import FileResponse, HttpResponse, HttpResponseBadRequest, JsonResponse
from django.shortcuts import get_object_or_404, render, redirect
>>>>>>> 97f7d7d4
from django.urls import reverse

from librecval.normalization import to_indexable_form

from .crude_views import *
from .models import Phrase, Recording
from .forms import Login
from .helpers import get_distance_with_translations
from .forms import EditSegment


def index(request):
    """
    The home page.
    """
    all_phrases = Phrase.objects.all()
    paginator = Paginator(all_phrases, 30)
    page_no = request.GET.get("page", 1)
    phrases = paginator.get_page(page_no)
    context = dict(phrases=phrases)
    return render(request, "validation/list_phrases.html", context)


def search_phrases(request):
    """
    The search results for pages.
    """
    return HttpResponse(501)


def update_text(request):
    """
    The search results for pages.
    """
    return HttpResponse(501)


def serve_recording(request, recording_id):
    """
    Serve a (transcoded) recording audio file.
    Note: To make things ~~WEB SCALE~~, we should NOT be doing this in Django;
    instead, Apache/Nginx should be doing this for us.
    """

    from media_with_range.views import serve_file

    # How many digits of the hash to include in the ETag.
    # Practically, we do not need to make the entire hash part of the etag;
    # just a part of it. Note: GitHub uses 7 digits.
    HASH_PREFIX_LENGTH = 7
    recording = get_object_or_404(Recording, id=recording_id)
    audio_dir = Recording.get_path_to_audio_directory()

    local_file_path = audio_dir / f"{recording.id}.m4a"
    response = serve_file(request, local_file_path)

    # The recording files basically never change, so tell everybody to cache
    # the dookey out these files (or at very least, a year).
    response["Cache-Control"] = f"public, max-age={60 * 60 * 24 * 365}"
    response["ETag"] = f'"{recording.id[:HASH_PREFIX_LENGTH]}"'
    return response


def search_recordings(request, query):
    """
    Searches for recordings whose phrase's transcription matches the query.
    The response is JSON that can be used by external apps (i.e., itwêwina).
    """

    # Maximum amount of comma-separated query terms.
    MAX_RECORDING_QUERY_TERMS = 3

    # Commas are fence posts: there will be one less comma than query terms.
    if query.count(",") >= MAX_RECORDING_QUERY_TERMS:
        response = JsonResponse((), safe=False)
        response.status_code = 414
        return add_cors_headers(response)

    word_forms = frozenset(query.split(","))

    def make_absolute_uri_for_recording(rec: Recording) -> str:
        uri = rec.compressed_audio.url
        if uri.startswith("/"):
            # It's a relative URI: build an absolute URI:
            return request.build_absolute_uri(uri)

        # It's an absolute URI already:
        assert uri.startswith("http")
        return uri

    def make_absolute_uri_for_speaker(code: str) -> str:
        return f"https://www.altlab.dev/maskwacis/Speakers/{code}.html"

    recordings = []
    for form in word_forms:
        # Assume the query is an SRO transcription; prepare it for a fuzzy match.
        fuzzy_transcription = to_indexable_form(form)
        result_set = Recording.objects.filter(
            phrase__fuzzy_transcription=fuzzy_transcription,
            speaker__gender__isnull=False,
        )

        recordings.extend(
            {
                "wordform": rec.phrase.transcription,
                "speaker": rec.speaker.code,
                "speaker_name": rec.speaker.full_name,
                "anonymous": rec.speaker.anonymous,
                "gender": rec.speaker.gender,
                "dialect": rec.speaker.dialect,
                "recording_url": make_absolute_uri_for_recording(rec),
                "speaker_bio_url": make_absolute_uri_for_speaker(rec.speaker.code),
            }
            for rec in result_set
        )

    response = JsonResponse(recordings, safe=False)

    if len(recordings) == 0:
        # No matches. Return an empty JSON response
        response.status_code = 404

    return add_cors_headers(response)


def add_cors_headers(response):
    """
    Adds appropriate Access-Control-* headers for cross-origin XHR responses.
    """
    response["Access-Control-Allow-Origin"] = "*"
    return response


<<<<<<< HEAD
def login(request):
    """
    Serves the login page and sets cookies on successful login
    """

    if request.method == "POST":
        form = Login(request.POST)
        if form.is_valid():
            response = HttpResponseRedirect("/")
            response.set_cookie("authenticated", True)
            response.set_cookie("user", form.cleaned_data["username"])
            return response
    form = Login()
    context = dict(form=form)
    return render(request, "validation/login.html", context)


=======
>>>>>>> 97f7d7d4
def segment_content_view(request, segment_id):
    """
    The view for a single segment
    Returns the selected phrase and info provided by the helper functions
    """
<<<<<<< HEAD
=======
    if request.method == "POST":
        form = EditSegment(request.POST)
        og_phrase = Phrase.objects.filter(id=segment_id)[0]
        phrase_id = og_phrase.id
        if form.is_valid():
            transcription = form.cleaned_data["cree"]
            translation = form.cleaned_data["transl"]
            analysis = form.cleaned_data["analysis"]
            p = Phrase.objects.filter(id=phrase_id)[0]
            p.transcription = transcription
            p.translation = translation
            p.analysis = analysis
            p.validated = True
            p.save()

>>>>>>> 97f7d7d4
    phrases = Phrase.objects.filter(id=segment_id)
    segment_name = phrases[0].transcription
    suggestions = get_distance_with_translations(segment_name)
    history = phrases[0].history.all()

    form = EditSegment()

    context = dict(
        phrases=phrases,
        segment_name=segment_name,
        suggestions=suggestions,
        form=form,
        history=history,
    )

    return render(request, "validation/segment_details.html", context)


# TODO: Speaker bio page like https://ojibwe.lib.umn.edu/about/voices<|MERGE_RESOLUTION|>--- conflicted
+++ resolved
@@ -21,7 +21,6 @@
 
 from django.conf import settings
 from django.core.paginator import Paginator
-<<<<<<< HEAD
 from django.http import (
     FileResponse,
     HttpResponse,
@@ -30,10 +29,8 @@
     HttpResponseRedirect,
 )
 from django.shortcuts import get_object_or_404, render
-=======
 from django.http import FileResponse, HttpResponse, HttpResponseBadRequest, JsonResponse
 from django.shortcuts import get_object_or_404, render, redirect
->>>>>>> 97f7d7d4
 from django.urls import reverse
 
 from librecval.normalization import to_indexable_form
@@ -167,7 +164,6 @@
     return response
 
 
-<<<<<<< HEAD
 def login(request):
     """
     Serves the login page and sets cookies on successful login
@@ -185,15 +181,11 @@
     return render(request, "validation/login.html", context)
 
 
-=======
->>>>>>> 97f7d7d4
 def segment_content_view(request, segment_id):
     """
     The view for a single segment
     Returns the selected phrase and info provided by the helper functions
     """
-<<<<<<< HEAD
-=======
     if request.method == "POST":
         form = EditSegment(request.POST)
         og_phrase = Phrase.objects.filter(id=segment_id)[0]
@@ -209,7 +201,6 @@
             p.validated = True
             p.save()
 
->>>>>>> 97f7d7d4
     phrases = Phrase.objects.filter(id=segment_id)
     segment_name = phrases[0].transcription
     suggestions = get_distance_with_translations(segment_name)
