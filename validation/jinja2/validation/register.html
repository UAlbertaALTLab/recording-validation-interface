--- conflicted
+++ resolved
@@ -9,13 +9,9 @@
         <form action="" id="register-form" method="POST">
             <input type="hidden" name="csrfmiddlewaretoken" value="{{ csrf_token }}">
             {{ form }}
-<<<<<<< HEAD
             <div class="center">
-                <input type="submit" value="Register" id="register-button" class="login-button">
+                <input type="submit" value="Register" id="register-button" class="login__button">
             </div>
-=======
-            <input type="submit" value="Register" id="register-button" class="login__button">
->>>>>>> ec772589
         </form>
     </div>
 </div>
