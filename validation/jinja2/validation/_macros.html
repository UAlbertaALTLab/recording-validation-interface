{#
Copyright (C) 2018 Eddie Antonio Santos
<easantos@ualberta.ca>

This program is free software: you can redistribute it and/or modify
it under the terms of the GNU Affero General Public License as
published by the Free Software Foundation, either version 3 of the
License, or (at your option) any later version.

This program is distributed in the hope that it will be useful,
but WITHOUT ANY WARRANTY; without even the implied warranty of
MERCHANTABILITY or FITNESS FOR A PARTICULAR PURPOSE.  See the
GNU Affero General Public License for more details.

You should have received a copy of the GNU Affero General Public License
along with this program.  If not, see
<http://www.gnu.org/licenses/>.
#}

{#
# pagination_with_query() -- renders navigation links for a pagination object.
#  e.g,. {1} [2] [3] ... [100]
# links need query terms in the search pages
#
# Adapted from: https://docs.djangoproject.com/en/2.1/topics/pagination/
#}
{% macro pagination_with_query(page, endpoint, query, encode_query_with_page) %}
    <ul class="nav justify-content-center">
        {% if page.has_previous() %}
            <li class="nav-item"><a class="nav__link" data-cy="nav-first" href=
                    {{ encode_query_with_page(query, page=1) }}>
                First
            </a></li>
            <li class="nav-item"><a class="nav__link" data-cy="nav-prev" href=
                    {{ encode_query_with_page(query, page=page.previous_page_number()) }}>
                Previous
            </a></li>
        {% endif %}

        <li class="nav-item"><a class="nav__button active" data-cy="nav-button-with-query" href="#">
            Page {{ page.number }} of {{ page.paginator.num_pages }}
        </a></li>

        {% if page.has_next() %}
            <li class="nav-item"><a class="nav__link" data-cy="nav-next" href=
                    {{ encode_query_with_page(query, page=page.next_page_number()) }}>
                Next
            </a></li>
            <li class="nav-item"><a class="nav__link" data-cy="nav-last" href=
                    {{ encode_query_with_page(query, page=page.paginator.num_pages) }}>
                Last
            </a></li>
        {% endif %}

    </ul>
    <div class="center">
        Jump to Page: <input type="text" data-cy="page-num-input" class="input--short">
        <button type="button" data-cy="go-button-nav" class="button button--success button--small">Go</button>
    </div>
{% endmacro %}


{#
# An audio player for a recording.
#}
{% macro player(recording) %}
    <audio controls preload=none>
        <source src="{{ recording | audio_url }}" type="audio/mp4"/>
    </audio>
{% endmacro %}


{#
# An audio player for a bio recording.
#}
{% macro bio_player(recording) %}
    <audio controls preload=none>
        <source src="{{ recording.url }}" type="audio/mp4"/>
    </audio>
{% endmacro %}


{#
<<<<<<< HEAD
 # Expands to a <td> that displays the target language transcription.
  # Creates link from phrase to view more details 
 #}
{% macro td_transcription_link(user, phrase) %}
<td lang="crk">
  <a name="word-link" id="{{ phrase.transcription }}" href="{{ url('validation:segment_detail', dialect.code, phrase.id) }} ">
    {{ phrase.transcription }}
  </a>
</td>
{% endmacro %}

{#
  # Expands to a <td> that displays the target language transcription.
  #}
 {% macro td_transcription(user, phrase) %}
 <td data-cy="segment-transcription" lang="crk">
     {{ phrase.transcription }}
 </td>
 {% endmacro %}
=======
# Expands to a
<td> that displays the Cree transcription.
    # Creates link from phrase to view more details
    #}
    {% macro td_transcription_link(user, phrase) %}
        <td lang="crk">
            <a name="word-link" id="{{ phrase.transcription }}"
               href="{{ url('validation:segment_detail', phrase.id) }} ">
                {{ phrase.transcription }}
            </a>
        </td>
    {% endmacro %}

{#
# Expands to a
<td> that displays the Cree transcription.
    #}
    {% macro td_transcription(user, phrase) %}
        <td data-cy="segment-transcription" lang="crk">
            {{ phrase.transcription }}
        </td>
    {% endmacro %}
>>>>>>> fc45af71

{#
# Expands to a
<td> that displays the English translation.
    #}
    {% macro td_translation(user, phrase) %}
        <td data-cy="segment-translation" lang="en" id="{{ phrase }}-translation" class="restrict-content">
            {{ phrase.translation }}
        </td>
    {% endmacro %}

{#
# Expands to a
<td> that displays the Cree suggestion from itwêwina.
    #}
    {% macro td_suggestion_transcription(user, suggestion, suggestions) %}
        <td data-cy="suggestion-transcription" lang="crk" rowspan="{{ suggestions[suggestion]['len'] }}">
            {{ suggestion }}
        </td>
    {% endmacro %}

{#
# Expands to a
<td> that displays the current phrase analysis.
    #}
    {% macro td_analysis(user, phrase) %}
        <td data-cy="phrase-analysis" lang="end">
            {{ phrase.analysis }}
        </td>
    {% endmacro %}

{#
# Expands to a
<td> that displays the English translation
    # of the Cree suggestion from itwêwina.
    #}
    {% macro td_suggestion_translation(user, suggestion, suggestions) %}
        <td data-cy="suggestion-translation" lang="en">
            {% if suggestions[suggestion]['matches']|length > 0 and 'translation' in suggestions[suggestion]['matches'][0] %}
                {{ suggestions[suggestion]['matches'][0]['translation'] }}
            {% else %}
                No translation available
            {% endif %}
        </td>
    {% endmacro %}

{#
# Expands to a
<td> that displays the linguistic analysis
    # of the Cree suggestion from itwêwina.
    #}
    {% macro td_suggestion_analysis(user, suggestion, suggestions) %}
        <td data-cy="suggestion-analysis" lang="en">
            {% if suggestions[suggestion]['matches']|length > 0 and 'analysis' in suggestions[suggestion]['matches'][0] %}
                {{ suggestions[suggestion]['matches'][0]['analysis'] }}
            {% else %}
                No analysis available
            {% endif %}
        </td>
    {% endmacro %}

{#
# Expands to a
<td> that displays the English translation
    # of the Cree suggestion from itwêwina.
    #}
    {% macro td_suggestion_med(user, suggestion, suggestions) %}
        <td lang="en" rowspan="{{ suggestions[suggestion]['len'] }}">
            {{ suggestions[suggestion]['med'] }}
        </td>
    {% endmacro %}

{#
# Expands to a
<td> that displays the source
    # of the Cree suggestion from itwêwina.
    #}
    {% macro td_suggestion_source(user, suggestion, suggestions) %}
        <td lang="en">
            {% if suggestions[suggestion]['matches']|length > 0 and 'source' in suggestions[suggestion]['matches'][0] %}
                {{ suggestions[suggestion]['matches'][0]['source'] }}
            {% else %}
                UNK
            {% endif %}
        </td>
    {% endmacro %}

{#
# Returns the recording speaker
#}
{% macro speaker(recording) %}
    {{ recording.speaker }}
{% endmacro %}

{# vim: set ft=htmldjango :#}<|MERGE_RESOLUTION|>--- conflicted
+++ resolved
@@ -81,29 +81,8 @@
 
 
 {#
-<<<<<<< HEAD
- # Expands to a <td> that displays the target language transcription.
-  # Creates link from phrase to view more details 
- #}
-{% macro td_transcription_link(user, phrase) %}
-<td lang="crk">
-  <a name="word-link" id="{{ phrase.transcription }}" href="{{ url('validation:segment_detail', dialect.code, phrase.id) }} ">
-    {{ phrase.transcription }}
-  </a>
-</td>
-{% endmacro %}
-
-{#
-  # Expands to a <td> that displays the target language transcription.
-  #}
- {% macro td_transcription(user, phrase) %}
- <td data-cy="segment-transcription" lang="crk">
-     {{ phrase.transcription }}
- </td>
- {% endmacro %}
-=======
-# Expands to a
-<td> that displays the Cree transcription.
+# Expands to a
+<td> that displays the target language transcription.
     # Creates link from phrase to view more details
     #}
     {% macro td_transcription_link(user, phrase) %}
@@ -117,14 +96,13 @@
 
 {#
 # Expands to a
-<td> that displays the Cree transcription.
+<td> that displays the target language transcription.
     #}
     {% macro td_transcription(user, phrase) %}
         <td data-cy="segment-transcription" lang="crk">
             {{ phrase.transcription }}
         </td>
     {% endmacro %}
->>>>>>> fc45af71
 
 {#
 # Expands to a
