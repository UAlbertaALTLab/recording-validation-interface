--- conflicted
+++ resolved
@@ -67,11 +67,7 @@
   </a></li>
   {% endif %}
 
-<<<<<<< HEAD
-  <li class="nav-item"><a class="nav-link active nav__button" href="#">
-=======
   <li class="nav-item"><a class="nav__button active" href="#">
->>>>>>> 75ba8bf1
       Page {{ page.number }}
   </a></li>
 
