--- conflicted
+++ resolved
@@ -82,11 +82,7 @@
  # Expands to a <td> that displays the English translation.
  #}
 {% macro td_translation(user, phrase) %}
-<<<<<<< HEAD
-<td lang="en" id="{{ phrase }}-translation" class="restrict-content">
-=======
-<td data-cy="segment-translation" lang="en" id="{{ phrase }}-translation">
->>>>>>> 6d300b8d
+<td data-cy="segment-translation" lang="en" id="{{ phrase }}-translation" class="restrict-content">
   {{ phrase.translation }}
 </td>
 {% endmacro %}
