--- conflicted
+++ resolved
@@ -27,11 +27,7 @@
 {% block content %}
 <h2> Results for <q>{{ search_term }}</q> </h2>
     {%  for phrase in phrases %}
-<<<<<<< HEAD
-        {{ segment.segment_card(phrase, recordings, speakers, is_linguist, is_expert, auth, forms, csrf_token) }}
-=======
-        {{ segment.segment_card(phrase, recordings, is_linguist, is_expert, auth, forms, csrf_token, request) }}
->>>>>>> 7524e87b
+        {{ segment.segment_card(phrase, recordings, speakers, is_linguist, is_expert, auth, forms, csrf_token, request) }}
     {% endfor %} {# phrase in phrases #}
 
     <nav>
