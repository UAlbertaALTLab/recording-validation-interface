{#
      Copyright (C) 2018 Eddie Antonio Santos <easantos@ualberta.ca>

      This program is free software: you can redistribute it and/or modify
      it under the terms of the GNU Affero General Public License as
      published by the Free Software Foundation, either version 3 of the
      License, or (at your option) any later version.

      This program is distributed in the hope that it will be useful,
      but WITHOUT ANY WARRANTY; without even the implied warranty of
      MERCHANTABILITY or FITNESS FOR A PARTICULAR PURPOSE.  See the
      GNU Affero General Public License for more details.

      You should have received a copy of the GNU Affero General Public License
      along with this program.  If not, see <http://www.gnu.org/licenses/>.
#}

{#
 # Displays search results for phrases.
 #}

{% extends 'validation/_base.html' %}
{% import 'validation/_macros.html' as macros %}


{% block content %}
<h2> Results for <q>{{ search_term }}</q> </h2>
    {%  for phrase in phrases %}
        <article class="card shadow-sm">
            {% if phrase.validated %}
                <div class="card__header card__header--green" data-phrase-id={{ phrase.id }}>
                &nbsp;
                </div>
            {% else %}
                <div class="card__header card__header--grey" data-phrase-id={{ phrase.id }}>
                &nbsp;
                </div>
            {% endif %}
            <div class="card__body">
                <h3>{{ phrase.transcription }}</h3>
                <h5>Translation: {{ phrase.translation }}</h5>

                {% if is_community %}
                    <p>Is this translation accurate?
                    {% if phrase.status == "linked" %}
                        <button class="button button--success-solid translation-judgement-accuracy-yes" data-phrase-id={{ phrase.id }}>Yes</button>
                        <button class="button button--fail translation-judgement-accuracy-no" data-phrase-id={{ phrase.id }}>No</button></p>
                    {% else %}
                        <button class="button button--success translation-judgement-accuracy-yes" data-phrase-id={{ phrase.id }}>Yes</button>
                        <button class="button button--fail translation-judgement-accuracy-no" data-phrase-id={{ phrase.id }}>No</button></p>
                    {%  endif %}
                {% endif %} {# check for instructor privileges #}

                <table class="card__body--table">
                    <th>Recording</th>
                    <th>Speaker</th>

                    {% if is_community %}
                        <th>This recording is...</th>
                    {% endif %}

<<<<<<< HEAD
                {% for recording in recordings[phrase] %}
                    <tr>
                        <td>
                            <div class="rec-height">
                            {{ macros.player(recording) }}
                            </div>
                        </td>
                        <td>
                            {{ macros.speaker(recording) }}
                        </td>
                    </tr>
=======
                    {% for recording in phrase.recordings %}
                        <tr>
                            <td>
                                <div class="rec-height">
                                    {{ macros.player(recording) }}
                                </div>
                            </td>
                            <td>
                                {{ macros.speaker(recording) }}
                            </td>
                            {% if is_community %}
                                <td>
                                    <button class="button button--success">Good</button> <button class="button button--fail">Bad</button>
                                </td>
                            {% endif %}
                        </tr>
>>>>>>> 17004a48

                    {% endfor %}{# for recording in phrase.recordings #}
                </table>
                {% if is_linguist %}
                    <a href={{ url('validation:segment_detail', phrase.id) }} class="button button--success right">More Options</a>
                {% endif %} {# is linguist #}
            </div>
        </article>
    {% endfor %} {# phrase in phrases #}

<nav>
  {{ macros.pagination_with_query(phrases, 'validation:search_phrases', query, encode_query_with_page) }}
</nav>
{% endblock content %}

{# vim: set ft=htmldjango :#}<|MERGE_RESOLUTION|>--- conflicted
+++ resolved
@@ -59,7 +59,6 @@
                         <th>This recording is...</th>
                     {% endif %}
 
-<<<<<<< HEAD
                 {% for recording in recordings[phrase] %}
                     <tr>
                         <td>
@@ -70,25 +69,12 @@
                         <td>
                             {{ macros.speaker(recording) }}
                         </td>
-                    </tr>
-=======
-                    {% for recording in phrase.recordings %}
-                        <tr>
-                            <td>
-                                <div class="rec-height">
-                                    {{ macros.player(recording) }}
-                                </div>
-                            </td>
-                            <td>
-                                {{ macros.speaker(recording) }}
-                            </td>
                             {% if is_community %}
                                 <td>
                                     <button class="button button--success">Good</button> <button class="button button--fail">Bad</button>
                                 </td>
                             {% endif %}
                         </tr>
->>>>>>> 17004a48
 
                     {% endfor %}{# for recording in phrase.recordings #}
                 </table>
