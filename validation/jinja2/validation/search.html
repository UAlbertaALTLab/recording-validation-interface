{#
      Copyright (C) 2018 Eddie Antonio Santos <easantos@ualberta.ca>

      This program is free software: you can redistribute it and/or modify
      it under the terms of the GNU Affero General Public License as
      published by the Free Software Foundation, either version 3 of the
      License, or (at your option) any later version.

      This program is distributed in the hope that it will be useful,
      but WITHOUT ANY WARRANTY; without even the implied warranty of
      MERCHANTABILITY or FITNESS FOR A PARTICULAR PURPOSE.  See the
      GNU Affero General Public License for more details.

      You should have received a copy of the GNU Affero General Public License
      along with this program.  If not, see <http://www.gnu.org/licenses/>.
#}

{#
 # Displays search results for phrases.
 #}

{% extends 'validation/_base.html' %}
{% import 'validation/_macros.html' as macros %}


{% block content %}
<<<<<<< HEAD
<h2> Results for <q>{{ search_term }}</q> </h2>
{%  for phrase in phrases %}
    <article class="card shadow-sm">
        {% if phrase.validated %}
            <div class="card__header card__header--green">
            &nbsp;

            </div>
        {% else %}
            <div class="card__header card__header--red">
            &nbsp;

            </div>
        {% endif %}

        <div class="card__body">
            <h3>{{ phrase.transcription }}</h3>
            <h5>Translation: {{ phrase.translation }}</h5>
            <table class="card__body--table">
                <th>Recording</th>
                <th>Speaker</th>

                {% for recording in phrase.recordings %}
                    <tr>
                        <td>
                            <div class="rec-height">
                            {{ macros.player(recording) }}
                            </div>
                        </td>
                        <td>
                            {{ macros.speaker(recording) }}
                        </td>
                    </tr>

                {% endfor %}{# for recording in phrase.recordings #}
            </table>
            <a href={{ url('validation:segment_detail', phrase.id) }} class="button button--success right">More Options</a>
        </div>
    </article>
{% endfor %} {# phrase in phrases #}
=======
    <h2> Results for <q>{{ search_term }}</q> </h2>
    {%  for phrase in phrases %}
        <div class="card shadow-sm">
            {% if phrase.validated %}
                <div class="card__header card__header--green" data-phrase-id={{ phrase.id }}>
                &nbsp;
                </div>
            {% else %}
                <div class="card__header card__header--grey" data-phrase-id={{ phrase.id }}>
                &nbsp;
                </div>
            {% endif %}

            <div class="card__body">
                <p class="card__title--cree">{{ phrase.transcription }}</p>
                <p class="card__title--english">Translation: {{ phrase.translation }}</p>
                <p>Is this translation accurate?
                {% if phrase.status == "linked" %}
                    <button class="button button--success-solid translation-judgement-accuracy-yes" data-phrase-id={{ phrase.id }}>Yes</button>
                    <button class="button button--fail translation-judgement-accuracy-no" data-phrase-id={{ phrase.id }}>No</button></p>
                {% else %}
                    <button class="button button--success translation-judgement-accuracy-yes" data-phrase-id={{ phrase.id }}>Yes</button>
                    <button class="button button--fail translation-judgement-accuracy-no" data-phrase-id={{ phrase.id }}>No</button></p>
                {%  endif %}

                <table class="card__body--table">
                    <th>Recording</th>
                    <th>Speaker</th>
                    <th>This recording is...</th>

                    {% for recording in phrase.recordings %}
                        <tr>
                            <td>
                                <div class="rec-height">
                                    {{ macros.player(recording) }}
                                </div>
                            </td>
                            <td>
                                {{ macros.speaker(recording) }}
                            </td>
                            <td>
                                <button class="button button--success">Good</button> <button class="button button--fail">Bad</button>
                            </td>
                        </tr>

                    {% endfor %}{# for recording in phrase.recordings #}
                </table>
                {% if is_linguist %}
                    <a href={{ url('validation:segment_detail', phrase.id) }} class="button-success right">More Options</a>
                {% endif %} {# is linguist #}
            </div>
        </div>
    {% endfor %} {# phrase in phrases #}
>>>>>>> 75ba8bf1

    <nav>
      {{ macros.pagination_with_query(phrases, 'validation:search_phrases', query, encode_query_with_page) }}
    </nav>
{% endblock content %}

{# vim: set ft=htmldjango :#}<|MERGE_RESOLUTION|>--- conflicted
+++ resolved
@@ -24,48 +24,6 @@
 
 
 {% block content %}
-<<<<<<< HEAD
-<h2> Results for <q>{{ search_term }}</q> </h2>
-{%  for phrase in phrases %}
-    <article class="card shadow-sm">
-        {% if phrase.validated %}
-            <div class="card__header card__header--green">
-            &nbsp;
-
-            </div>
-        {% else %}
-            <div class="card__header card__header--red">
-            &nbsp;
-
-            </div>
-        {% endif %}
-
-        <div class="card__body">
-            <h3>{{ phrase.transcription }}</h3>
-            <h5>Translation: {{ phrase.translation }}</h5>
-            <table class="card__body--table">
-                <th>Recording</th>
-                <th>Speaker</th>
-
-                {% for recording in phrase.recordings %}
-                    <tr>
-                        <td>
-                            <div class="rec-height">
-                            {{ macros.player(recording) }}
-                            </div>
-                        </td>
-                        <td>
-                            {{ macros.speaker(recording) }}
-                        </td>
-                    </tr>
-
-                {% endfor %}{# for recording in phrase.recordings #}
-            </table>
-            <a href={{ url('validation:segment_detail', phrase.id) }} class="button button--success right">More Options</a>
-        </div>
-    </article>
-{% endfor %} {# phrase in phrases #}
-=======
     <h2> Results for <q>{{ search_term }}</q> </h2>
     {%  for phrase in phrases %}
         <div class="card shadow-sm">
@@ -119,7 +77,6 @@
             </div>
         </div>
     {% endfor %} {# phrase in phrases #}
->>>>>>> 75ba8bf1
 
     <nav>
       {{ macros.pagination_with_query(phrases, 'validation:search_phrases', query, encode_query_with_page) }}
