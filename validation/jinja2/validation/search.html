--- conflicted
+++ resolved
@@ -27,11 +27,7 @@
 {% block content %}
 <h2> Results for <q>{{ search_term }}</q> </h2>
     {%  for phrase in phrases %}
-<<<<<<< HEAD
-        {{ segment.segment_card(phrase, recordings, is_linguist, is_community) }}
-=======
         {{ segment.segment_card(phrase, recordings, is_linguist, is_expert) }}
->>>>>>> dbc91823
     {% endfor %} {# phrase in phrases #}
 
     <nav>
