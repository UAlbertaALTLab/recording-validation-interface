--- conflicted
+++ resolved
@@ -25,58 +25,6 @@
 
 {% block content %}
 <h2> Results for <q>{{ search_term }}</q> </h2>
-<<<<<<< HEAD
-    {%  for phrase in phrases %}
-    <div class="card segment-card">
-    {% if phrase.validated %}
-      <div class="card-header-green card-top" data-phrase-id={{ phrase.id }}>
-          &nbsp;
-      </div>
-    {% else %}
-        <div class="card-header-grey card-top" data-phrase-id={{ phrase.id }}>
-          &nbsp;
-      </div>
-    {% endif %}
-      <div class="card-body">
-        <h3>{{ phrase.transcription }}</h3>
-        <h5>Translation: {{ phrase.translation }}</h5>
-        <p>Is this translation accurate?
-            {% if phrase.status == "linked" %}
-                <button class="button-success-solid translation-judgement-accuracy-yes" data-phrase-id={{ phrase.id }}>Yes</button>
-                <button class="button-fail translation-judgement-accuracy-no" data-phrase-id={{ phrase.id }}>No</button></p>
-            {% else %}
-                <button class="button-success translation-judgement-accuracy-yes" data-phrase-id={{ phrase.id }}>Yes</button>
-                <button class="button-fail translation-judgement-accuracy-no" data-phrase-id={{ phrase.id }}>No</button></p>
-            {%  endif %}
-          <table>
-            <th>Recording</th>
-            <th>Speaker</th>
-            <th>This recording is...</th>
-
-            {% for recording in phrase.recordings %}
-                <tr>
-              <td>
-                <div class="rec-height">
-                  {{ macros.player(recording) }}
-                </div>
-              </td>
-                <td>
-                    {{ macros.speaker(recording) }}
-                </td>
-                <td>
-                <button class="button-success">Good</button> <button class="button-fail">Bad</button>
-                </td>
-                </tr>
-
-            {% endfor %}{# for recording in phrase.recordings #}
-        </table>
-      {% if is_linguist %}
-        <a href={{ url('validation:segment_detail', phrase.id) }} class="button-success right">More Options</a>
-      {% endif %} {# is linguist #}
-      </div>
-</div>
-    {% endfor %} {# phrase in phrases #}
-=======
 {%  for phrase in phrases %}
     <article class="card shadow-sm">
         {% if phrase.validated %}
@@ -116,7 +64,6 @@
         </div>
     </article>
 {% endfor %} {# phrase in phrases #}
->>>>>>> ec772589
 
 <nav>
   {{ macros.pagination_with_query(phrases, 'validation:search_phrases', query, encode_query_with_page) }}
