--- conflicted
+++ resolved
@@ -24,15 +24,9 @@
 
 
 {% block content %}
-<<<<<<< HEAD
 <h2> Results for <q>{{ search_term }}</q> </h2>
     {%  for phrase in phrases %}
         <article class="card shadow-sm">
-=======
-    <h2> Results for <q>{{ search_term }}</q> </h2>
-    {%  for phrase in phrases %}
-        <div class="card shadow-sm">
->>>>>>> e6417c27
             {% if phrase.validated %}
                 <div class="card__header card__header--green" data-phrase-id={{ phrase.id }}>
                 &nbsp;
@@ -42,30 +36,6 @@
                 &nbsp;
                 </div>
             {% endif %}
-<<<<<<< HEAD
-            <div class="card__body">
-                <h3>{{ phrase.transcription }}</h3>
-                <h5>Translation: {{ phrase.translation }}</h5>
-
-                {% if is_community %}
-                    <p>Is this translation accurate?
-                    {% if phrase.status == "linked" %}
-                        <button class="button button--success-solid translation-judgement-accuracy-yes" data-phrase-id={{ phrase.id }}>Yes</button>
-                        <button class="button button--fail translation-judgement-accuracy-no" data-phrase-id={{ phrase.id }}>No</button></p>
-                    {% else %}
-                        <button class="button button--success translation-judgement-accuracy-yes" data-phrase-id={{ phrase.id }}>Yes</button>
-                        <button class="button button--fail translation-judgement-accuracy-no" data-phrase-id={{ phrase.id }}>No</button></p>
-                    {%  endif %}
-                {% endif %} {# check for instructor privileges #}
-
-                <table class="card__body--table">
-                    <th>Recording</th>
-                    <th>Speaker</th>
-
-                    {% if is_community %}
-                        <th>This recording is...</th>
-                    {% endif %}
-=======
 
             <div class="card__body">
                 <p class="card__title--cree">{{ phrase.transcription }}</p>
@@ -82,8 +52,9 @@
                 <table class="card__body--table">
                     <th>Recording</th>
                     <th>Speaker</th>
-                    <th>This recording is...</th>
->>>>>>> e6417c27
+                    {% if is_community %}
+                        <th>This recording is...</th>
+                    {% endif %}
 
                     {% for recording in phrase.recordings %}
                         <tr>
@@ -95,33 +66,20 @@
                             <td>
                                 {{ macros.speaker(recording) }}
                             </td>
-<<<<<<< HEAD
                             {% if is_community %}
                                 <td>
                                     <button class="button button--success">Good</button> <button class="button button--fail">Bad</button>
                                 </td>
                             {% endif %}
-=======
-                            <td>
-                                <button class="button button--success">Good</button> <button class="button button--fail">Bad</button>
-                            </td>
->>>>>>> e6417c27
                         </tr>
 
                     {% endfor %}{# for recording in phrase.recordings #}
                 </table>
                 {% if is_linguist %}
-<<<<<<< HEAD
                     <a href={{ url('validation:segment_detail', phrase.id) }} class="button button--success right">More Options</a>
                 {% endif %} {# is linguist #}
             </div>
         </article>
-=======
-                    <a href={{ url('validation:segment_detail', phrase.id) }} class="button-success right">More Options</a>
-                {% endif %} {# is linguist #}
-            </div>
-        </div>
->>>>>>> e6417c27
     {% endfor %} {# phrase in phrases #}
 
     <nav>
