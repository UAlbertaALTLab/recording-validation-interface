--- conflicted
+++ resolved
@@ -9,72 +9,6 @@
   <script src="https://code.jquery.com/jquery-3.3.1.slim.min.js" integrity="sha384-q8i/X+965DzO0rT7abK41JStQIAqVgRVzpbzo5smXKp4YfRvH+8abtTE1Pi6jizo" crossorigin="anonymous"></script>
   <script src="https://maxcdn.bootstrapcdn.com/bootstrap/4.0.0/js/bootstrap.min.js" integrity="sha384-JZR6Spejh4U02d8jOt6vLEHfe/JQGiRRSQQxSfFWpi1MquVdAyjUar5+76PVCmYl" crossorigin="anonymous"></script>
   <title>{% block title %} Maskwacîs Recordings Validation {% endblock title %}</title>
-<<<<<<< HEAD
-=======
-  <style>
-    /* color scheme: 
-      Green: #18AD39
-      Deep blue: #143B6D
-      Deep purple: #403D62
-      Light purple: #7B6E87
-      Blush: #BC9AA1
-    */
-  main {
-    margin: 1em auto;
-  }
-
-  .bg-dark {
-    background-color: #143B6D !important;
-}
-
-  ul.recordings {
-    padding: auto 0;
-    list-style: none;
-  }
-
-  li .speaker {
-    display: inline-block;
-    min-width: 4rem;
-    text-align: center;
-    margin: .5rem;
-  }
-
-  .recordings audio {
-    max-width: 100%;
-  }
-
-  .login {
-        background-color: #f5f5f5;
-        padding: 2rem;
-        margin: 0 auto;
-        max-width: 50rem;
-        min-width: 22rem;
-        justify-content: center;
-    }
-
-  .login-button {
-    color: #ffffff;
-    background-color: #7B6E87;
-    border-radius: 5px;
-    margin: 1rem 5rem;
-  }
-
-  .login > h2 {
-    text-align: center;
-  }
-
-  .login > form {
-    padding: 0 auto;
-  }
-
-  .login-form-wrapper {
-    margin: 0 auto;
-    width: 16rem;
-    padding: 1rem;
-  }
-
-  </style>
->>>>>>> 066c9f93
   {% endblock head %}
 
 </head>
