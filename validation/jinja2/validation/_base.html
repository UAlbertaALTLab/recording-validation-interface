<!DOCTYPE html>
<html lang="en">
<head>
  {% block head %}
  <meta charset="UTF-8">
  <meta name="viewport" content="width=device-width, initial-scale=1, shrink-to-fit=no">
  <link rel="stylesheet" href="/static/styles.css" type="text/css">
  <link rel="stylesheet" href="https://stackpath.bootstrapcdn.com/bootstrap/4.1.0/css/bootstrap.min.css" integrity="sha384-9gVQ4dYFwwWSjIDZnLEWnxCjeSWFphJiwGPXr1jddIhOegiu1FwO5qRGvFXOdJZ4" crossorigin="anonymous">
  <script src="https://code.jquery.com/jquery-3.3.1.slim.min.js" integrity="sha384-q8i/X+965DzO0rT7abK41JStQIAqVgRVzpbzo5smXKp4YfRvH+8abtTE1Pi6jizo" crossorigin="anonymous"></script>
  <script src="https://maxcdn.bootstrapcdn.com/bootstrap/4.0.0/js/bootstrap.min.js" integrity="sha384-JZR6Spejh4U02d8jOt6vLEHfe/JQGiRRSQQxSfFWpi1MquVdAyjUar5+76PVCmYl" crossorigin="anonymous"></script>
  <title>{% block title %} Maskwacîs Recordings Validation {% endblock title %}</title>
  {% endblock head %}

</head>
<body>

  {# The header #}
  <nav class="navbar navbar-expand-md navbar-dark header-dark">
    <a class="navbar-brand" href="{{ url('validation:index') }}">
      <span lang="en" class="d-none d-sm-inline"> Maskwacîs </span>
      <span lang="crk" class="d-sm-none"> ᒪᐢᑿᒋᐢ </span>
      Recordings Validation
    </a>
    <button class="navbar-toggler" type="button" data-toggle="collapse" data-target="#navbarSupportedContent" aria-controls="navbarSupportedContent" aria-expanded="false" aria-label="Toggle navigation">
      <span class="navbar-toggler-icon"></span>
    </button>

    {# The navbar #}
    <div class="navbar-collapse collapse justify-content-stretch" id="navbarSupportedContent">
      <form class="form-inline ml-2 my-2 my-lg-0" method="GET" action="{{
        url('validation:search_phrases')
      }}">
        <input class="form-control mr-sm-2" name="query" type="search" placeholder="Search" aria-label="Search">
<<<<<<< HEAD
        <button class="my-2 my-sm-0 button-success" type="submit">Search</button>
      </form>
      <a href="{{ url('validation:advanced_search') }}" class="btn button-fail my-2 my-sm-0">Advanced Search</a>
=======
        <button class="btn btn-outline-success my-2 my-sm-0" type="submit">Search</button>
      </form>
      <a data-cy="advanced-search-button" href="{{ url('validation:advanced_search') }}" class="btn btn-outline-success my-2 my-sm-0">Advanced Search</a>
>>>>>>> 6d300b8d
    </div>

    {# Login button #}
    <div>
        {% if auth %}
        <a href="/logout" id="logout-link" style="color: white;">Logout</a>
        {% else %}
        <a href="/login" id="login-link" style="color: white;">Login</a>
        {% endif %}
    </div>
  </nav>

  <main role="main" class="container">
    {% block content %}
    <p class="error">
      If you're seeing this, something is wrong. Please contact
      <a href="mailto:easantos+recval@ualberta.ca"> the main developer </a>
      about it!
    </p>
    {% endblock content %}
  </main>

  {% block bodyscripts %}
  {% endblock bodyscripts %}
</body>
</html>
{# vim: set ft=htmldjango :#}<|MERGE_RESOLUTION|>--- conflicted
+++ resolved
@@ -31,15 +31,9 @@
         url('validation:search_phrases')
       }}">
         <input class="form-control mr-sm-2" name="query" type="search" placeholder="Search" aria-label="Search">
-<<<<<<< HEAD
         <button class="my-2 my-sm-0 button-success" type="submit">Search</button>
       </form>
-      <a href="{{ url('validation:advanced_search') }}" class="btn button-fail my-2 my-sm-0">Advanced Search</a>
-=======
-        <button class="btn btn-outline-success my-2 my-sm-0" type="submit">Search</button>
-      </form>
-      <a data-cy="advanced-search-button" href="{{ url('validation:advanced_search') }}" class="btn btn-outline-success my-2 my-sm-0">Advanced Search</a>
->>>>>>> 6d300b8d
+      <a data-cy="advanced-search-button" href="{{ url('validation:advanced_search') }}" class="btn button-fail my-2 my-sm-0">Advanced Search</a>
     </div>
 
     {# Login button #}
