{#
      Copyright (C) 2021 Jolene Poulin <jcpoulin@ualberta.ca>

      This program is free software: you can redistribute it and/or modify
      it under the terms of the GNU Affero General Public License as
      published by the Free Software Foundation, either version 3 of the
      License, or (at your option) any later version.

      This program is distributed in the hope that it will be useful,
      but WITHOUT ANY WARRANTY; without even the implied warranty of
      MERCHANTABILITY or FITNESS FOR A PARTICULAR PURPOSE.  See the
      GNU Affero General Public License for more details.

      You should have received a copy of the GNU Affero General Public License
      along with this program.  If not, see <http://www.gnu.org/licenses/>.
#}

{% import 'validation/_macros.html' as macros %}

{% macro segment_card(phrase, recordings, is_linguist, is_community) %}

<article class="card shadow-sm" data-cy="segment-card">
            {% if phrase.validated %}
                <div class="card__header card__header--green" data-cy="card-header" data-phrase-id={{ phrase.id }}>
                &nbsp;
                </div>
            {% else %}
                <div class="card__header card__header--grey" data-cy="card-header" data-phrase-id={{ phrase.id }}>
                &nbsp;
                </div>
            {% endif %}
            <div class="card__body">
                <p class="card__title--cree" data-cy="transcription">{{ phrase.transcription }}</p>
                <p class="card__title--english" data-cy="translation">Translation: {{ phrase.translation }}</p>

                {% if is_community %}
                    <p>Is this translation accurate?
                    {% if phrase.status == "linked" %}
                        <button class="button button--success-solid translation-judgement-accuracy-yes" data-cy="yes-button" data-phrase-id={{ phrase.id }}>Yes</button>
                        <button class="button button--fail translation-judgement-accuracy-no" data-cy="no-button" data-phrase-id={{ phrase.id }}>No</button></p>
                    {% else %}
                        <button class="button button--success translation-judgement-accuracy-yes" data-cy="yes-button" data-phrase-id={{ phrase.id }}>Yes</button>
                        <button class="button button--fail translation-judgement-accuracy-no" data-cy="no-button" data-phrase-id={{ phrase.id }}>No</button></p>
                    {%  endif %}
                {% endif %} {# check for instructor privileges #}

                <table class="card__body--table">
                    <th>Recording</th>
                    <th>Speaker</th>

                    {% if is_community %}
                        <th>This recording is...</th>
                    {% endif %}

<<<<<<< HEAD
                    {% if is_linguist %}
                        <th>Recording Session</th>
                    {% endif %}

                    {% for recording in recordings[phrase] %}
                        <tr>
                            <td>
                                <div class="rec-height">
                                {{ macros.player(recording) }}
                                </div>
                            </td>
                            <td>
                                {{ macros.speaker(recording) }}
                            </td>
=======
                {% for recording in recordings[phrase] %}
                    <tr>
                        <td>
                            <div class="rec-height" data-cy="recording">
                            {{ macros.player(recording) }}
                            </div>
                        </td>
                        <td data-cy="speaker">
                            {{ macros.speaker(recording) }}
                        </td>
>>>>>>> 5870566b
                            {% if is_community %}
                                <td>
                                    {% if recording.quality == 'good' %}
                                        <button class="button button--success-solid audio-quality-good" data-cy="good-button" data-rec-id={{ recording.id }}>Good</button>
                                        <button class="button button--fail audio-quality-bad" data-cy="bad-button" data-rec-id={{ recording.id }}>Bad</button>
                                    {% elif recording.quality == 'bad' %}
                                        <button class="button button--success audio-quality-good" data-cy="good-button" data-rec-id={{ recording.id }}>Good</button>
                                        <button class="button button--fail-solid audio-quality-bad" data-cy="bad-button" data-rec-id={{ recording.id }}>Bad</button>
                                    {% else %}
                                        <button class="button button--success audio-quality-good" data-cy="good-button" data-rec-id={{ recording.id }}>Good</button>
                                        <button class="button button--fail audio-quality-bad" data-cy="bad-button" data-rec-id={{ recording.id }}>Bad</button>
                                    {% endif %} {# recording quality #}
                                </td>
                            {% endif %}
                            {% if is_linguist %}
                                <td>{{ recording.session.date }}</td>
                            {% endif %}
                        </tr>

                    {% endfor %}{# for recording in phrase.recordings #}
                </table>
                {% if is_linguist %}
                    <a href={{ url('validation:segment_detail', phrase.id) }} class="button button--success right" data-cy="options-button">More Options</a>
                {% endif %} {# is linguist #}
            </div>
        </article>

{% endmacro %}<|MERGE_RESOLUTION|>--- conflicted
+++ resolved
@@ -52,7 +52,6 @@
                         <th>This recording is...</th>
                     {% endif %}
 
-<<<<<<< HEAD
                     {% if is_linguist %}
                         <th>Recording Session</th>
                     {% endif %}
@@ -60,25 +59,13 @@
                     {% for recording in recordings[phrase] %}
                         <tr>
                             <td>
-                                <div class="rec-height">
+                                <div class="rec-height" data-cy="recording">
                                 {{ macros.player(recording) }}
                                 </div>
                             </td>
-                            <td>
+                            <td data-cy="speaker">
                                 {{ macros.speaker(recording) }}
                             </td>
-=======
-                {% for recording in recordings[phrase] %}
-                    <tr>
-                        <td>
-                            <div class="rec-height" data-cy="recording">
-                            {{ macros.player(recording) }}
-                            </div>
-                        </td>
-                        <td data-cy="speaker">
-                            {{ macros.speaker(recording) }}
-                        </td>
->>>>>>> 5870566b
                             {% if is_community %}
                                 <td>
                                     {% if recording.quality == 'good' %}
