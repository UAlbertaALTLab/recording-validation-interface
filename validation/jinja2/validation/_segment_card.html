--- conflicted
+++ resolved
@@ -38,14 +38,10 @@
             {% endif %}
             <div class="card__body">
                 {% if auth %}
-<<<<<<< HEAD
-                    <button type="button" class="button button--fail button--flag button--right" data-toggle="modal" data-target="#{{ phrase.id }}-modal" data-cy="flag-button">Something's wrong with this entry</button><br>
+                    <button type="button" class="button button--fail button--flag button--right" data-toggle="modal" data-target="#{{ phrase.id }}-modal" data-cy="flag-button">Flag this entry for review</button><br>
                     {% if is_linguist %}
                         <a href="{{ url('validation:segment_detail', phrase.id) }}" class="button button--success button--more-options button--right"  data-cy="options-button">More Options</a>
                     {% endif %} {# is linguist #}
-=======
-                    <button type="button" class="button button--fail button--flag right" data-toggle="modal" data-target="#{{ phrase.id }}-modal" data-cy="flag-button">Flag this entry for review</button>
->>>>>>> 0740497d
                 {% endif %}
                 <p class="card__title--cree" data-cy="transcription">
                     {% if request.COOKIES['macron'] == 'on' %}
@@ -56,25 +52,11 @@
                 </p>
                 <p class="card__title--english" data-cy="translation">Translation: {{ phrase.translation }}</p>
 
-<<<<<<< HEAD
-                {% if is_expert %}
+                {% if is_expert and phrase.origin == "new" %}
                     <p>Are the transcription and translation both correct?
-                        {% if phrase.status == "linked" %}
-                        <button class="button button--success-solid translation-judgement-accuracy-yes" data-phrase-id={{ phrase.id }} data-cy="yes-button">Yes</button>
-                        <button class="button button--fail translation-judgement-accuracy-no" data-phrase-id={{ phrase.id }} data-toggle="modal" data-target="#{{ phrase.id }}-modal" data-cy="no-button">No</button>
-                        <button class="button button--neutral translation-judgement-accuracy-idk" data-phrase-id={{ phrase.id }} data-cy="idk-button">I don't know</button></p>
-                    {% else %}
-                        <button class="button button--success translation-judgement-accuracy-yes" data-phrase-id={{ phrase.id }} data-cy="yes-button">Yes</button>
-                        <button class="button button--fail translation-judgement-accuracy-no" data-phrase-id={{ phrase.id }} data-toggle="modal" data-target="#{{ phrase.id }}-modal" data-cy="no-button">No</button>
-                        <button class="button button--neutral translation-judgement-accuracy-idk" data-phrase-id={{ phrase.id }} data-cy="idk-button">I don't know</button></p>
-                    {%  endif %}
-=======
-                {% if is_expert and phrase.origin == "new" %}
-                    <p>Is this translation accurate?
                     <button class="button {{ 'button--success-solid' if phrase.status == 'linked' else 'button--success' }} translation-judgement-accuracy-yes" data-phrase-id={{ phrase.id }} data-cy="yes-button">Yes</button>
                     <button class="button {{ 'button--fail-solid' if phrase.status == 'needs review' else 'button--fail' }} translation-judgement-accuracy-no" data-phrase-id={{ phrase.id }} data-toggle="modal" data-target="#{{ phrase.id }}-modal" data-cy="no-button">No</button>
                     <button class="button {{ 'button--neutral-solid' if phrase.status != 'linked' and phrase.status != 'needs review' else 'button--neutral' }} translation-judgement-accuracy-idk" data-phrase-id={{ phrase.id }} data-cy="idk-button">I don't know</button></p>
->>>>>>> 0740497d
                 {% endif %}
 
                 <table class="card__body--table">
