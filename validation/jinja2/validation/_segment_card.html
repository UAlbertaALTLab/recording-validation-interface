{#
      Copyright (C) 2021 Jolene Poulin <jcpoulin@ualberta.ca>

      This program is free software: you can redistribute it and/or modify
      it under the terms of the GNU Affero General Public License as
      published by the Free Software Foundation, either version 3 of the
      License, or (at your option) any later version.

      This program is distributed in the hope that it will be useful,
      but WITHOUT ANY WARRANTY; without even the implied warranty of
      MERCHANTABILITY or FITNESS FOR A PARTICULAR PURPOSE.  See the
      GNU Affero General Public License for more details.

      You should have received a copy of the GNU Affero General Public License
      along with this program.  If not, see <http://www.gnu.org/licenses/>.
#}

{% import 'validation/_macros.html' as macros %}
{% import 'validation/_issue_modal.html' as issue_modal %}
{% import 'validation/_speaker_code_modal.html' as speaker_code_modal %}

<<<<<<< HEAD
{% macro segment_card(phrase, recordings, speakers, is_linguist, is_expert, auth, forms, csrf_token) %}
=======
{% macro segment_card(phrase, recordings, is_linguist, is_expert, auth, forms, csrf_token, request) %}
>>>>>>> 7524e87b

<article class="card shadow-sm" data-cy="segment-card">
            {% if phrase.validated %}
                <div class="card__header card__header--green" data-cy="card-header" data-phrase-id={{ phrase.id }}>
                &nbsp;
                </div>
            {% else %}
                <div class="card__header card__header--grey" data-cy="card-header" data-phrase-id={{ phrase.id }}>
                &nbsp;
                </div>
            {% endif %}
            <div class="card__body">
                {% if auth %}
                    <button type="button" class="button button--fail button--flag right" data-toggle="modal" data-target="#{{ phrase.id }}-modal" data-cy="flag-button">Something's wrong with this entry</button>
                {% endif %}
                <p class="card__title--cree" data-cy="transcription">
                    {% if request.COOKIES['macron'] == 'on' %}
                        {{ phrase.transcription }}
                    {% else %}
                        {{ phrase.transcription | replace("ê", "e") }}
                    {% endif %}
                </p>
                <p class="card__title--english" data-cy="translation">Translation: {{ phrase.translation }}</p>

                {% if is_expert %}
                    <p>Is this translation accurate?
                        {% if phrase.status == "linked" %}
                        <button class="button button--success-solid translation-judgement-accuracy-yes" data-phrase-id={{ phrase.id }} data-cy="yes-button">Yes</button>
                        <button class="button button--fail translation-judgement-accuracy-no" data-phrase-id={{ phrase.id }} data-toggle="modal" data-target="#{{ phrase.id }}-modal" data-cy="no-button">No</button>
                        <button class="button button--neutral translation-judgement-accuracy-idk" data-phrase-id={{ phrase.id }} data-cy="idk-button">I don't know</button></p>
                    {% else %}
                        <button class="button button--success translation-judgement-accuracy-yes" data-phrase-id={{ phrase.id }} data-cy="yes-button">Yes</button>
                        <button class="button button--fail translation-judgement-accuracy-no" data-phrase-id={{ phrase.id }} data-toggle="modal" data-target="#{{ phrase.id }}-modal" data-cy="no-button">No</button>
                        <button class="button button--neutral translation-judgement-accuracy-idk" data-phrase-id={{ phrase.id }} data-cy="idk-button">I don't know</button></p>
                    {%  endif %}
                {% endif %}

                <table class="card__body--table">
                    <th>Recording</th>
                    <th>Speaker</th>

                    {% if is_expert %}
                        <th>This recording is...</th>
                    {% endif %}

                    {% if is_linguist %}
                        <th>Recording Session</th>
                    {% endif %}

                {% for recording in recordings[phrase] %}
                    <tr>
                        <td>
                            <div class="rec-height" data-cy="recording">
                            {{ macros.player(recording) }}
                            </div>
                        </td>
                        <td data-cy="speaker">
                            {{ macros.speaker(recording) }}
                        </td>
                        {% if is_expert %}
                        <td>
                            {% if recording.quality == 'good' %}
                                <button class="button button--success-solid audio-quality-good" data-cy="good-button" data-rec-id={{ recording.id }}>Good</button>
                                <button class="button button--fail audio-quality-bad" data-cy="bad-button" data-rec-id={{ recording.id }}>Bad</button>
                                <button class="button button--neutral" data-cy="wrong-button" data-toggle="modal" data-target="#{{ recording.id }}-modal" data-rec-id={{ recording.id }}>Wrong Speaker</button>
                            {% elif recording.quality == 'bad' %}
                                <button class="button button--success audio-quality-good" data-cy="good-button" data-rec-id={{ recording.id }}>Good</button>
                                <button class="button button--fail-solid audio-quality-bad" data-cy="bad-button" data-rec-id={{ recording.id }}>Bad</button>
                                <button class="button button--neutral" data-cy="wrong-button" data-toggle="modal" data-target="#{{ recording.id }}-modal" data-rec-id={{ recording.id }}>Wrong Speaker</button>
                            {% else %}
                                <button class="button button--success audio-quality-good" data-cy="good-button" data-rec-id={{ recording.id }}>Good</button>
                                <button class="button button--fail audio-quality-bad" data-cy="bad-button" data-rec-id={{ recording.id }}>Bad</button>
                                <button class="button button--neutral" data-cy="wrong-button" data-toggle="modal" data-target="#{{ recording.id }}-modal" data-rec-id={{ recording.id }}>Wrong Speaker</button>
                            {% endif %} {# recording quality #}
                        </td>
                        {% endif %}
                        {% if is_linguist %}
                            <td>{{ recording.session.id }}</td>
                        {% endif %}
                    </tr>

                    {{ speaker_code_modal.modal(recording.id, speakers, csrf_token) }}

                {% endfor %}{# for recording in phrase.recordings #}
            </table>
            {% if is_linguist %}
                <a href={{ url('validation:segment_detail', phrase.id) }} class="button button--success right"  data-cy="options-button">More Options</a>
            {% endif %} {# is linguist #}
        </div>

        <!-- Modal -->
        {{  issue_modal.modal(forms, phrase.id, csrf_token) }}

    </article>

{% endmacro %}<|MERGE_RESOLUTION|>--- conflicted
+++ resolved
@@ -19,11 +19,7 @@
 {% import 'validation/_issue_modal.html' as issue_modal %}
 {% import 'validation/_speaker_code_modal.html' as speaker_code_modal %}
 
-<<<<<<< HEAD
-{% macro segment_card(phrase, recordings, speakers, is_linguist, is_expert, auth, forms, csrf_token) %}
-=======
-{% macro segment_card(phrase, recordings, is_linguist, is_expert, auth, forms, csrf_token, request) %}
->>>>>>> 7524e87b
+{% macro segment_card(phrase, recordings, speakers, is_linguist, is_expert, auth, forms, csrf_token, request) %}
 
 <article class="card shadow-sm" data-cy="segment-card">
             {% if phrase.validated %}
