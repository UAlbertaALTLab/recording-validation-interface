{#
      Copyright (C) 2021 Jolene Poulin <jcpoulin@ualberta.ca>

      This program is free software: you can redistribute it and/or modify
      it under the terms of the GNU Affero General Public License as
      published by the Free Software Foundation, either version 3 of the
      License, or (at your option) any later version.

      This program is distributed in the hope that it will be useful,
      but WITHOUT ANY WARRANTY; without even the implied warranty of
      MERCHANTABILITY or FITNESS FOR A PARTICULAR PURPOSE.  See the
      GNU Affero General Public License for more details.

      You should have received a copy of the GNU Affero General Public License
      along with this program.  If not, see <http://www.gnu.org/licenses/>.
#}

{% import 'validation/_macros.html' as macros %}

{% macro segment_card(phrase, recordings, is_linguist, is_expert) %}

<article class="card shadow-sm" data-cy="segment-card">
            {% if phrase.validated %}
                <div class="card__header card__header--green" data-cy="card-header" data-phrase-id={{ phrase.id }}>
                &nbsp;
                </div>
            {% else %}
                <div class="card__header card__header--grey" data-cy="card-header" data-phrase-id={{ phrase.id }}>
                &nbsp;
                </div>
            {% endif %}
            <div class="card__body">
                <p class="card__title--cree" data-cy="transcription">{{ phrase.transcription }}</p>
                <p class="card__title--english" data-cy="translation">Translation: {{ phrase.translation }}</p>

                {% if is_expert %}
                    <p>Is this translation accurate?
                    {% if phrase.status == "linked" %}
                        <button class="button button--success-solid translation-judgement-accuracy-yes" data-cy="yes-button" data-phrase-id={{ phrase.id }}>Yes</button>
                        <button class="button button--fail translation-judgement-accuracy-no" data-cy="no-button" data-phrase-id={{ phrase.id }}>No</button></p>
                    {% else %}
                        <button class="button button--success translation-judgement-accuracy-yes" data-cy="yes-button" data-phrase-id={{ phrase.id }}>Yes</button>
                        <button class="button button--fail translation-judgement-accuracy-no" data-cy="no-button" data-phrase-id={{ phrase.id }}>No</button></p>
                    {%  endif %}
                {% endif %}

                <table class="card__body--table">
                    <th>Recording</th>
                    <th>Speaker</th>

                    {% if is_expert %}
                        <th>This recording is...</th>
                    {% endif %}

<<<<<<< HEAD
                    {% if is_linguist %}
                        <th>Recording Session</th>
                    {% endif %}

                    {% for recording in recordings[phrase] %}
                        <tr>
                            <td>
                                <div class="rec-height" data-cy="recording">
                                {{ macros.player(recording) }}
                                </div>
                            </td>
                            <td data-cy="speaker">
                                {{ macros.speaker(recording) }}
                            </td>
                            {% if is_community %}
=======
                {% for recording in recordings[phrase] %}
                    <tr>
                        <td>
                            <div class="rec-height" data-cy="recording">
                            {{ macros.player(recording) }}
                            </div>
                        </td>
                        <td data-cy="speaker">
                            {{ macros.speaker(recording) }}
                        </td>
                            {% if is_expert %}
>>>>>>> dbc91823
                                <td>
                                    {% if recording.quality == 'good' %}
                                        <button class="button button--success-solid audio-quality-good" data-cy="good-button" data-rec-id={{ recording.id }}>Good</button>
                                        <button class="button button--fail audio-quality-bad" data-cy="bad-button" data-rec-id={{ recording.id }}>Bad</button>
                                    {% elif recording.quality == 'bad' %}
                                        <button class="button button--success audio-quality-good" data-cy="good-button" data-rec-id={{ recording.id }}>Good</button>
                                        <button class="button button--fail-solid audio-quality-bad" data-cy="bad-button" data-rec-id={{ recording.id }}>Bad</button>
                                    {% else %}
                                        <button class="button button--success audio-quality-good" data-cy="good-button" data-rec-id={{ recording.id }}>Good</button>
                                        <button class="button button--fail audio-quality-bad" data-cy="bad-button" data-rec-id={{ recording.id }}>Bad</button>
                                    {% endif %} {# recording quality #}
                                </td>
                            {% endif %}
                            {% if is_linguist %}
                                <td>{{ recording.session.date }}</td>
                            {% endif %}
                        </tr>

                    {% endfor %}{# for recording in phrase.recordings #}
                </table>
                {% if is_linguist %}
                    <a href={{ url('validation:segment_detail', phrase.id) }} class="button button--success right" data-cy="options-button">More Options</a>
                {% endif %} {# is linguist #}
            </div>
        </article>

{% endmacro %}<|MERGE_RESOLUTION|>--- conflicted
+++ resolved
@@ -52,7 +52,6 @@
                         <th>This recording is...</th>
                     {% endif %}
 
-<<<<<<< HEAD
                     {% if is_linguist %}
                         <th>Recording Session</th>
                     {% endif %}
@@ -67,20 +66,7 @@
                             <td data-cy="speaker">
                                 {{ macros.speaker(recording) }}
                             </td>
-                            {% if is_community %}
-=======
-                {% for recording in recordings[phrase] %}
-                    <tr>
-                        <td>
-                            <div class="rec-height" data-cy="recording">
-                            {{ macros.player(recording) }}
-                            </div>
-                        </td>
-                        <td data-cy="speaker">
-                            {{ macros.speaker(recording) }}
-                        </td>
                             {% if is_expert %}
->>>>>>> dbc91823
                                 <td>
                                     {% if recording.quality == 'good' %}
                                         <button class="button button--success-solid audio-quality-good" data-cy="good-button" data-rec-id={{ recording.id }}>Good</button>
