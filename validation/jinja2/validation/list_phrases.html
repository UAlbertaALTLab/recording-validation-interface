--- conflicted
+++ resolved
@@ -27,7 +27,6 @@
   <form class="form-inline ml-2 my-2 my-lg-0" method="GET" action="{{
     url('validation:index')
   }}">
-<<<<<<< HEAD
     <div class="filters">
       <button class="{{ all_class }}" type="submit" id="filter-all" name="mode" value="all">All</button>
       <button class="{{ new_class }}" type="submit" id="filter-new" name="mode" value="new">New</button>
@@ -35,31 +34,24 @@
         {% if is_linguist %}
       <button class="{{ auto_validated_class }}" type="submit" id="filter-auto" name="mode" value="auto-validated">Auto-Validated</button>
         {% endif %} {# if is_linguist #}
-=======
-    <div class="filter">
-      <button class="{{ all_class }}" type="submit" id="filter-all" name="mode" value="all">All</button>
-      <button class="{{ validated_class }}" type="submit" id="filter-validated" name="mode" value="validated">Validated</button>
-      <button class="{{ unvalidated_class }}" type="submit" id="filter-unvalidated" name="mode" value="unvalidated">Unvalidated</button>
->>>>>>> ec772589
     </div>
   </form>
 </div>
 
     {%  for phrase in phrases %}
-<<<<<<< HEAD
-    <div class="card segment-card">
+    <div class="card shadow-sm">
     {% if phrase.validated %}
-      <div class="card-header-green card-top" data-phrase-id={{ phrase.id }}>
+      <div class="card__header card__header--green" data-phrase-id={{ phrase.id }}>
           &nbsp;
       </div>
     {% else %}
-        <div class="card-header-grey card-top" data-phrase-id={{ phrase.id }}>
+        <div class="card__header card__header--grey" data-phrase-id={{ phrase.id }}>
           &nbsp;
       </div>
     {% endif %}
-      <div class="card-body">
-        <h3>{{ phrase.transcription }}</h3>
-        <h5>Translation: {{ phrase.translation }}</h5>
+      <div class="card__body">
+        <p class="card__title--cree">{{ phrase.transcription }}</p>
+        <p class="card__title--english">Translation: {{ phrase.translation }}</p>
         <p>Is this translation accurate?
             {% if phrase.status == "linked" %}
                 <button class="button-success-solid translation-judgement-accuracy-yes" data-phrase-id={{ phrase.id }}>Yes</button>
@@ -68,36 +60,11 @@
                 <button class="button-success translation-judgement-accuracy-yes" data-phrase-id={{ phrase.id }}>Yes</button>
                 <button class="button-fail translation-judgement-accuracy-no" data-phrase-id={{ phrase.id }}>No</button></p>
             {%  endif %}
-          <table>
+          <table class="card__body--table">
             <th>Recording</th>
             <th>Speaker</th>
             <th>This recording is...</th>
 
-=======
-    <div class="card shadow-sm">
-    {% if phrase.validated %}
-      <div class="card__header card__header--green">
-          &nbsp;
-
-      </div>
-    {% else %}
-        <div class="card__header card__header--grey">
-          &nbsp;
-
-      </div>
-    {% endif %}
-      <div class="card__body">
-        <p class="card__title--cree">{{ phrase.transcription }}</p>
-        <p class="card__title--english">Translation: {{ phrase.translation }}</p>
-        <p>Is this translation accurate?
-            <button class="button button--success translation-judgement-accuracy-yes" data-phrase-id={{ phrase.id }}>Yes</button>
-            <button class="button button--fail translation-judgement-accuracy-no" data-phrase-id={{ phrase.id }}>No</button></p>
-        <table class="card__body--table">
-            <th>Recording</th>
-            <th>Speaker</th>
-            <th>This recording is...</th>
-
->>>>>>> ec772589
             {% for recording in phrase.recordings %}
                 <tr>
               <td>
@@ -109,23 +76,15 @@
                     {{ macros.speaker(recording) }}
                 </td>
                 <td>
-<<<<<<< HEAD
-                <button class="button-success">Good</button> <button class="button-fail">Bad</button>
-=======
                 <button class="button button--success">Good</button> <button class="button button--fail">Bad</button>
->>>>>>> ec772589
                 </td>
                 </tr>
 
             {% endfor %}{# for recording in phrase.recordings #}
         </table>
-<<<<<<< HEAD
       {% if is_linguist %}
         <a href={{ url('validation:segment_detail', phrase.id) }} class="button-success right">More Options</a>
       {% endif %} {# is linguist #}
-=======
-        <a href={{ url('validation:segment_detail', phrase.id) }} class="button button--success right">More Options</a>
->>>>>>> ec772589
       </div>
 </div>
     {% endfor %} {# phrase in phrases #}
