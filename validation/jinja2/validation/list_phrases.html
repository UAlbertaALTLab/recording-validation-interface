--- conflicted
+++ resolved
@@ -37,11 +37,7 @@
   </form>
 </div>
     {%  for phrase in phrases %}
-<<<<<<< HEAD
-        {{ segment.segment_card(phrase, recordings, is_linguist, is_community, form, csrf_token) }}
-=======
-        {{ segment.segment_card(phrase, recordings, is_linguist, is_expert) }}
->>>>>>> dbc91823
+        {{ segment.segment_card(phrase, recordings, is_linguist, is_expert, form, csrf_token) }}
     {% endfor %} {# phrase in phrases #}
 
 <nav>
