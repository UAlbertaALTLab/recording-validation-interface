--- conflicted
+++ resolved
@@ -41,29 +41,6 @@
     {%  for phrase in phrases %}
     <div class="card segment-card">
     {% if phrase.validated %}
-<<<<<<< HEAD
-      <div class="card-header-green">
-          &nbsp;
-
-      </div>
-    {% else %}
-        <div class="card-header-grey">
-          &nbsp;
-
-      </div>
-    {% endif %}
-      <div class="card-body">
-        <h3>{{ phrase.transcription }}</h3>
-        <h5>Translation: {{ phrase.translation }}</h5>
-        <p>Is this translation accurate?
-            <button class="button-success translation-judgement-accuracy-yes" data-phrase-id={{ phrase.id }}>Yes</button>
-            <button class="button-fail translation-judgement-accuracy-no" data-phrase-id={{ phrase.id }}>No</button></p>
-        <table>
-            <th>Recording</th>
-            <th>Speaker</th>
-            <th>This recording is...</th>
-
-=======
       <div class="card-header-green card-top" data-phrase-id={{ phrase.id }}>
           &nbsp;
       </div>
@@ -88,7 +65,6 @@
             <th>Speaker</th>
             <th>This recording is...</th>
 
->>>>>>> fc1f5fcf
             {% for recording in phrase.recordings %}
                 <tr>
               <td>
@@ -106,13 +82,9 @@
 
             {% endfor %}{# for recording in phrase.recordings #}
         </table>
-<<<<<<< HEAD
-        <a href={{ url('validation:segment_detail', phrase.id) }} class="button-success right">More Options</a>
-=======
       {% if is_linguist %}
         <a href={{ url('validation:segment_detail', phrase.id) }} class="button-success right">More Options</a>
       {% endif %} {# is linguist #}
->>>>>>> fc1f5fcf
       </div>
 </div>
     {% endfor %} {# phrase in phrases #}
