{#
    Copyright (C) 2018 Eddie Antonio Santos <easantos@ualberta.ca>
    This program is free software: you can redistribute it and/or modify
    it under the terms of the GNU Affero General Public License as
    published by the Free Software Foundation, either version 3 of the
    License, or (at your option) any later version.
    This program is distributed in the hope that it will be useful,
    but WITHOUT ANY WARRANTY; without even the implied warranty of
    MERCHANTABILITY or FITNESS FOR A PARTICULAR PURPOSE.  See the
    GNU Affero General Public License for more details.
    You should have received a copy of the GNU Affero General Public License
    along with this program.  If not, see <http://www.gnu.org/licenses/>.
#}

{#
# Displays a list of phrases.
#}

{% extends 'validation/_base.html' %}
{% import 'validation/_macros.html' as macros %}
{% import 'validation/_segment_card.html' as segment %}

{% block content %}
<div>
  <form class="form-inline ml-2 my-2 my-lg-0" method="GET" action="{{
    url('validation:index')
  }}">
    <div class="filter">
      <button class="{{ all_class }}" type="submit" id="filter-all" name="mode" value="all">All</button>
      <button class="{{ new_class }}" type="submit" id="filter-new" name="mode" value="new">New</button>
      <button class="{{ linked_class }}" type="submit" id="filter-linked" name="mode" value="linked">Linked</button>
        {% if is_linguist %}
      <button class="{{ auto_validated_class }}" type="submit" id="filter-auto" name="mode" value="auto-validated">Auto-Validated</button>
        {% endif %} {# if is_linguist #}
    </div>
  </form>
</div>
    {%  for phrase in phrases %}
<<<<<<< HEAD
        {{ segment.segment_card(phrase, recordings, is_linguist, is_community) }}
=======
        <article class="card shadow-sm">
            {% if phrase.validated %}
                <div class="card__header card__header--green" data-phrase-id={{ phrase.id }}>
                &nbsp;
                </div>
            {% else %}
                <div class="card__header card__header--grey" data-phrase-id={{ phrase.id }}>
                &nbsp;
                </div>
            {% endif %} {# phrase.validated #}

            <div class="card__body">
                <p class="card__title--cree">{{ phrase.transcription }}</p>
                <p class="card__title--english">Translation: {{ phrase.translation }}</p>

                {% if is_community %}
                    <p>Is this translation accurate?

                    {% if phrase.status == "linked" %}
                        <button class="button button--success-solid translation-judgement-accuracy-yes" data-phrase-id={{ phrase.id }}>Yes</button>
                        <button class="button button--fail translation-judgement-accuracy-no" data-phrase-id={{ phrase.id }}>No</button></p>
                    {% else %}
                        <button class="button button--success translation-judgement-accuracy-yes" data-phrase-id={{ phrase.id }}>Yes</button>
                        <button class="button button--fail translation-judgement-accuracy-no" data-phrase-id={{ phrase.id }}>No</button></p>
                    {%  endif %}
                {% endif %} {# is_community #}

                <table class="card__body--table">
                    <th>Recording</th>
                    <th>Speaker</th>

                    {% if is_community %}
                        <th>This recording is...</th>
                    {% endif %}

                    {% for recording in phrase.recordings %}
                        <tr>
                            <td>
                                <div class="rec-height">
                                    {{ macros.player(recording) }}
                                </div>
                            </td>
                            <td>
                                {{ macros.speaker(recording) }}
                            </td>
                            {% if is_community %}
                                <td>
                                    <button class="button button--success">Good</button> <button class="button button--fail">Bad</button>
                                </td>
                            {% endif %}
                        </tr>

                    {% endfor %}{# for recording in phrase.recordings #}
                </table>
                {% if is_linguist %}
                    <a href={{ url('validation:segment_detail', phrase.id) }} class="button button--success right">More Options</a>
                {% endif %} {# is linguist #}
            </div>
        </article>
>>>>>>> df4c6bb0
    {% endfor %} {# phrase in phrases #}

<nav>
{{ macros.pagination(phrases, 'list_phrases') }}
</nav>
{% endblock content %}

{# vim: set ft=htmldjango :#}<|MERGE_RESOLUTION|>--- conflicted
+++ resolved
@@ -36,69 +36,7 @@
   </form>
 </div>
     {%  for phrase in phrases %}
-<<<<<<< HEAD
         {{ segment.segment_card(phrase, recordings, is_linguist, is_community) }}
-=======
-        <article class="card shadow-sm">
-            {% if phrase.validated %}
-                <div class="card__header card__header--green" data-phrase-id={{ phrase.id }}>
-                &nbsp;
-                </div>
-            {% else %}
-                <div class="card__header card__header--grey" data-phrase-id={{ phrase.id }}>
-                &nbsp;
-                </div>
-            {% endif %} {# phrase.validated #}
-
-            <div class="card__body">
-                <p class="card__title--cree">{{ phrase.transcription }}</p>
-                <p class="card__title--english">Translation: {{ phrase.translation }}</p>
-
-                {% if is_community %}
-                    <p>Is this translation accurate?
-
-                    {% if phrase.status == "linked" %}
-                        <button class="button button--success-solid translation-judgement-accuracy-yes" data-phrase-id={{ phrase.id }}>Yes</button>
-                        <button class="button button--fail translation-judgement-accuracy-no" data-phrase-id={{ phrase.id }}>No</button></p>
-                    {% else %}
-                        <button class="button button--success translation-judgement-accuracy-yes" data-phrase-id={{ phrase.id }}>Yes</button>
-                        <button class="button button--fail translation-judgement-accuracy-no" data-phrase-id={{ phrase.id }}>No</button></p>
-                    {%  endif %}
-                {% endif %} {# is_community #}
-
-                <table class="card__body--table">
-                    <th>Recording</th>
-                    <th>Speaker</th>
-
-                    {% if is_community %}
-                        <th>This recording is...</th>
-                    {% endif %}
-
-                    {% for recording in phrase.recordings %}
-                        <tr>
-                            <td>
-                                <div class="rec-height">
-                                    {{ macros.player(recording) }}
-                                </div>
-                            </td>
-                            <td>
-                                {{ macros.speaker(recording) }}
-                            </td>
-                            {% if is_community %}
-                                <td>
-                                    <button class="button button--success">Good</button> <button class="button button--fail">Bad</button>
-                                </td>
-                            {% endif %}
-                        </tr>
-
-                    {% endfor %}{# for recording in phrase.recordings #}
-                </table>
-                {% if is_linguist %}
-                    <a href={{ url('validation:segment_detail', phrase.id) }} class="button button--success right">More Options</a>
-                {% endif %} {# is linguist #}
-            </div>
-        </article>
->>>>>>> df4c6bb0
     {% endfor %} {# phrase in phrases #}
 
 <nav>
