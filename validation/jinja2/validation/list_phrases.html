{#
    Copyright (C) 2018 Eddie Antonio Santos <easantos@ualberta.ca>
    This program is free software: you can redistribute it and/or modify
    it under the terms of the GNU Affero General Public License as
    published by the Free Software Foundation, either version 3 of the
    License, or (at your option) any later version.
    This program is distributed in the hope that it will be useful,
    but WITHOUT ANY WARRANTY; without even the implied warranty of
    MERCHANTABILITY or FITNESS FOR A PARTICULAR PURPOSE.  See the
    GNU Affero General Public License for more details.
    You should have received a copy of the GNU Affero General Public License
    along with this program.  If not, see <http://www.gnu.org/licenses/>.
#}

{#
# Displays a list of phrases.
#}

{% extends 'validation/_base.html' %}
{% import 'validation/_macros.html' as macros %}
{% import 'validation/_segment_card.html' as segment %}

{% block content %}
<div class="center">
  <form method="GET" action="{{
    url('validation:index')
  }}">
    <div class="filter">
        Filter by:
        <input type="radio" id="filter-all" name="mode" value="all">
        <label for="filter-all"> All</label>
        <input type="radio" id="filter-new" name="mode" value="new">
        <label for="filter-new"> New</label>
        <input type="radio" id="filter-linked" name="mode" value="linked">
        <label for="filter-linked"> Linked</label>
        {% if is_linguist %}
            <input type="radio" id="filter-auto" name="mode" value="auto-validated">
            <label for="filter-auto"> Auto-Validated</label>
        {% endif %}
    </div>
  <div class="filter">

{#        <label for="session">#}
            Choose a recording session:
{#        </label>#}
          <select name="session" id="sessions">
          <option value="all">All Sessions</option>
              {% for session in sessions %}
                  {% if is_linguist %}
                    <option value="{{ session.date }}">{{ session.id }}</option>
                  {% else %}
                    <option value="{{ session.date }}">{{ session.date }}</option>
                  {% endif %}
              {% endfor %}
          </select>
          <input type="submit" value="Select" class="button button--success button--small">
    </div>
  </form>
</div>

<p class="description">Showing {{ mode }} entries from {{ session }}</p>

    {%  for phrase in phrases %}
<<<<<<< HEAD
        {{ segment.segment_card(phrase, recordings, speakers, is_linguist, is_expert, auth, forms, csrf_token) }}
=======
        {{ segment.segment_card(phrase, recordings, is_linguist, is_expert, auth, forms, csrf_token, request) }}
>>>>>>> 7524e87b
    {% endfor %} {# phrase in phrases #}

<nav>
{{ macros.pagination_with_query(phrases, 'validation:list_phrases', query, encode_query_with_page) }}
</nav>
{% endblock content %}

{# vim: set ft=htmldjango :#}<|MERGE_RESOLUTION|>--- conflicted
+++ resolved
@@ -61,11 +61,7 @@
 <p class="description">Showing {{ mode }} entries from {{ session }}</p>
 
     {%  for phrase in phrases %}
-<<<<<<< HEAD
-        {{ segment.segment_card(phrase, recordings, speakers, is_linguist, is_expert, auth, forms, csrf_token) }}
-=======
-        {{ segment.segment_card(phrase, recordings, is_linguist, is_expert, auth, forms, csrf_token, request) }}
->>>>>>> 7524e87b
+        {{ segment.segment_card(phrase, recordings, speakers, is_linguist, is_expert, auth, forms, csrf_token, request) }}
     {% endfor %} {# phrase in phrases #}
 
 <nav>
