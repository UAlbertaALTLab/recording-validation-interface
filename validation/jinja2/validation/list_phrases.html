{#
    Copyright (C) 2018 Eddie Antonio Santos <easantos@ualberta.ca>
    This program is free software: you can redistribute it and/or modify
    it under the terms of the GNU Affero General Public License as
    published by the Free Software Foundation, either version 3 of the
    License, or (at your option) any later version.
    This program is distributed in the hope that it will be useful,
    but WITHOUT ANY WARRANTY; without even the implied warranty of
    MERCHANTABILITY or FITNESS FOR A PARTICULAR PURPOSE.  See the
    GNU Affero General Public License for more details.
    You should have received a copy of the GNU Affero General Public License
    along with this program.  If not, see <http://www.gnu.org/licenses/>.
#}

{#
# Displays a list of phrases.
#}

{% extends 'validation/_base.html' %}
{% import 'validation/_macros.html' as macros %}

{% block content %}
<div>
<<<<<<< HEAD
  <form class="form-inline ml-2 my-2 my-lg-0" method="GET" action="{{
    url('validation:index')
  }}">
    <div class="filter">
      <button class="{{ all_class }}" type="submit" id="filter-all" name="mode" value="all">All</button>
      <button class="{{ validated_class }}" type="submit" id="filter-validated" name="mode" value="validated">Validated</button>
      <button class="{{ unvalidated_class }}" type="submit" id="filter-unvalidated" name="mode" value="unvalidated">Unvalidated</button>
    </div>
  </form>
</div>

    {%  for phrase in phrases %}
    <div class="card shadow-sm">
    {% if phrase.validated %}
      <div class="card__header card__header--green">
          &nbsp;

      </div>
    {% else %}
        <div class="card__header card__header--grey">
          &nbsp;

      </div>
    {% endif %}
      <div class="card__body">
        <p class="card__title--cree">{{ phrase.transcription }}</p>
        <p class="card__title--english">Translation: {{ phrase.translation }}</p>
        <p>Is this translation accurate?
            <button class="button button--success translation-judgement-accuracy-yes" data-phrase-id={{ phrase.id }}>Yes</button>
            <button class="button button--fail translation-judgement-accuracy-no" data-phrase-id={{ phrase.id }}>No</button></p>
        <table class="card__body--table">
            <th>Recording</th>
            <th>Speaker</th>
            <th>This recording is...</th>

            {% for recording in phrase.recordings %}
                <tr>
              <td>
                <div class="rec-height">
                  {{ macros.player(recording) }}
                </div>
              </td>
                <td>
                    {{ macros.speaker(recording) }}
                </td>
                <td>
                <button class="button button--success">Good</button> <button class="button button--fail">Bad</button>
                </td>
                </tr>

            {% endfor %}{# for recording in phrase.recordings #}
        </table>
        <a href={{ url('validation:segment_detail', phrase.id) }} class="button button--success right">More Options</a>
      </div>
</div>
    {% endfor %} {# phrase in phrases #}
=======
<form class="form-inline ml-2 my-2 my-lg-0" method="GET" action="{{
  url('validation:index')
}}">
  <div class="filter">
    <button class="{{ all_class }}" type="submit" id="filter-all" name="mode" value="all">All</button>
    <button class="{{ new_class }}" type="submit" id="filter-new" name="mode" value="new">New</button>
    <button class="{{ linked_class }}" type="submit" id="filter-linked" name="mode" value="linked">Linked</button>
      {% if is_linguist %}
    <button class="{{ auto_validated_class }}" type="submit" id="filter-auto" name="mode" value="auto-validated">Auto-Validated</button>
      {% endif %} {# if is_linguist #}
  </div>
</form>
</div>

  {%  for phrase in phrases %}
  <div class="card shadow-sm">
  {% if phrase.validated %}
    <div class="card__header card__header--green" data-phrase-id={{ phrase.id }}>
        &nbsp;
    </div>
  {% else %}
      <div class="card__header card__header--grey" data-phrase-id={{ phrase.id }}>
        &nbsp;
    </div>
  {% endif %}
    <div class="card__body">
      <p class="card__title--cree">{{ phrase.transcription }}</p>
      <p class="card__title--english">Translation: {{ phrase.translation }}</p>
      <p>Is this translation accurate?
          {% if phrase.status == "linked" %}
              <button class="button button--success-solid translation-judgement-accuracy-yes" data-phrase-id={{ phrase.id }}>Yes</button>
              <button class="button button--fail translation-judgement-accuracy-no" data-phrase-id={{ phrase.id }}>No</button></p>
          {% else %}
              <button class="button button--success translation-judgement-accuracy-yes" data-phrase-id={{ phrase.id }}>Yes</button>
              <button class="button button--fail translation-judgement-accuracy-no" data-phrase-id={{ phrase.id }}>No</button></p>
          {%  endif %}
        <table class="card__body--table">
          <th>Recording</th>
          <th>Speaker</th>
          <th>This recording is...</th>

          {% for recording in phrase.recordings %}
              <tr>
            <td>
              <div class="rec-height">
                {{ macros.player(recording) }}
              </div>
            </td>
              <td>
                  {{ macros.speaker(recording) }}
              </td>
              <td>
              <button class="button button--success">Good</button> <button class="button button--fail">Bad</button>
              </td>
              </tr>

          {% endfor %}{# for recording in phrase.recordings #}
      </table>
    {% if is_linguist %}
      <a href={{ url('validation:segment_detail', phrase.id) }} class="button button--success right">More Options</a>
    {% endif %} {# is linguist #}
    </div>
</div>
  {% endfor %} {# phrase in phrases #}
>>>>>>> 75ba8bf1

<nav>
{{ macros.pagination(phrases, 'list_phrases') }}
</nav>
{% endblock content %}

{# vim: set ft=htmldjango :#}<|MERGE_RESOLUTION|>--- conflicted
+++ resolved
@@ -21,64 +21,6 @@
 
 {% block content %}
 <div>
-<<<<<<< HEAD
-  <form class="form-inline ml-2 my-2 my-lg-0" method="GET" action="{{
-    url('validation:index')
-  }}">
-    <div class="filter">
-      <button class="{{ all_class }}" type="submit" id="filter-all" name="mode" value="all">All</button>
-      <button class="{{ validated_class }}" type="submit" id="filter-validated" name="mode" value="validated">Validated</button>
-      <button class="{{ unvalidated_class }}" type="submit" id="filter-unvalidated" name="mode" value="unvalidated">Unvalidated</button>
-    </div>
-  </form>
-</div>
-
-    {%  for phrase in phrases %}
-    <div class="card shadow-sm">
-    {% if phrase.validated %}
-      <div class="card__header card__header--green">
-          &nbsp;
-
-      </div>
-    {% else %}
-        <div class="card__header card__header--grey">
-          &nbsp;
-
-      </div>
-    {% endif %}
-      <div class="card__body">
-        <p class="card__title--cree">{{ phrase.transcription }}</p>
-        <p class="card__title--english">Translation: {{ phrase.translation }}</p>
-        <p>Is this translation accurate?
-            <button class="button button--success translation-judgement-accuracy-yes" data-phrase-id={{ phrase.id }}>Yes</button>
-            <button class="button button--fail translation-judgement-accuracy-no" data-phrase-id={{ phrase.id }}>No</button></p>
-        <table class="card__body--table">
-            <th>Recording</th>
-            <th>Speaker</th>
-            <th>This recording is...</th>
-
-            {% for recording in phrase.recordings %}
-                <tr>
-              <td>
-                <div class="rec-height">
-                  {{ macros.player(recording) }}
-                </div>
-              </td>
-                <td>
-                    {{ macros.speaker(recording) }}
-                </td>
-                <td>
-                <button class="button button--success">Good</button> <button class="button button--fail">Bad</button>
-                </td>
-                </tr>
-
-            {% endfor %}{# for recording in phrase.recordings #}
-        </table>
-        <a href={{ url('validation:segment_detail', phrase.id) }} class="button button--success right">More Options</a>
-      </div>
-</div>
-    {% endfor %} {# phrase in phrases #}
-=======
 <form class="form-inline ml-2 my-2 my-lg-0" method="GET" action="{{
   url('validation:index')
 }}">
@@ -143,7 +85,6 @@
     </div>
 </div>
   {% endfor %} {# phrase in phrases #}
->>>>>>> 75ba8bf1
 
 <nav>
 {{ macros.pagination(phrases, 'list_phrases') }}
