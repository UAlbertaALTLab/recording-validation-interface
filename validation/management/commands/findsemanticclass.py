--- conflicted
+++ resolved
@@ -3,11 +3,8 @@
 from django.conf import settings
 from django.core.management.base import BaseCommand
 from django.db.models import Q
-<<<<<<< HEAD
 from pydub import AudioSegment
 from tqdm import tqdm
-=======
->>>>>>> 7ea9a097
 
 from validation.models import (
     Phrase,
