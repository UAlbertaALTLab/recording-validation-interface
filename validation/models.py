#!/usr/bin/env python3
# -*- coding: UTF-8 -*-

# Copyright (C) 2018 Eddie Antonio Santos <easantos@ualberta.ca>
#
# This program is free software: you can redistribute it and/or modify
# it under the terms of the GNU Affero General Public License as
# published by the Free Software Foundation, either version 3 of the
# License, or (at your option) any later version.
#
# This program is distributed in the hope that it will be useful,
# but WITHOUT ANY WARRANTY; without even the implied warranty of
# MERCHANTABILITY or FITNESS FOR A PARTICULAR PURPOSE.  See the
# GNU Affero General Public License for more details.
#
# You should have received a copy of the GNU Affero General Public License
# along with this program.  If not, see <http://www.gnu.org/licenses/>.

import re
import unicodedata
from pathlib import Path

from django.conf import settings
from django.contrib.auth import get_user_model
from django.core.exceptions import ValidationError
from django.db import models
from django.db.models.signals import pre_save
from django.dispatch import receiver
from django.utils.translation import gettext_lazy as _
from simple_history.models import HistoricalRecords

from librecval.normalization import normalize_sro, to_indexable_form, normalize_phrase
from librecval.recording_session import Location, SessionID, TimeOfDay

User = get_user_model()


def choices_from_enum(enum_class):
    """
    Utility for converting a Python 3.4+ Enum into a choices for a Django
    model. Retuns a dictionary suitable for using as keyword arguments for a
    CharField.
    """
    choices = tuple((x.value, x.value) for x in enum_class)
    max_length = max(len(x.value) for x in enum_class)
    return dict(max_length=max_length, choices=choices)


def arguments_for_choices(choices):
    """
    Given a sequence of choices, generates the appropriate keyword arguments
    for a CharField.
    """
    return dict(choices=choices, max_length=max(len(choice[0]) for choice in choices))


class Dialect(models.Model):
    name = models.CharField(
        help_text="The full name of the dialect", blank=False, max_length=256
    )

    code = models.CharField(
        help_text="The three character code for this language + an additional identifier",
        blank=False,
        max_length=16,
    )

    description = models.CharField(
        help_text="A short description of this language/where it is spoken",
        null=True,
        max_length=1024,
    )

    def __str__(self) -> str:
        return self.name


class Phrase(models.Model):
    """
    A recorded phrase. A phrase may either be a word or a sentence with at
    least one recording. Phrases may be awaiting validation, or may have
    already be validated.
    """

    MAX_TRANSCRIPTION_LENGTH = 256

    WORD = "word"
    SENTENCE = "sentence"
    KIND_CHOICES = ((WORD, "Word"), (SENTENCE, "Sentence"))

    # Status values
    NEW = "new"
    AUTO = "auto-standardized"
    STANDARDIZED = "standardized"
    LINKED = "linked"
    VALIDATED = "validated"
    REVIEW = "needs review"
    USER = "user-submitted"

    STATUS_CHOICES = (
        (NEW, "New"),
        (AUTO, "Auto-standardized"),
        (STANDARDIZED, "Standardized"),
        (LINKED, "Linked"),
        (VALIDATED, "Validated"),
        (REVIEW, "Needs review"),
        (USER, "User-submitted"),
    )

    MASKWACÎS_DICTIONARY = "MD"
    ONESPOT_SAPIR = "OS"
    NEW_WORD = "new"
    ORIGIN_CHOICES = (
        (MASKWACÎS_DICTIONARY, "Maskwacîs Dictionary"),
        (ONESPOT_SAPIR, "Onespot-Sapir Dictionary"),
        (NEW_WORD, "New word"),
    )

    field_transcription = models.CharField(
        help_text="The transcription from the day of the recording. This should never change.",
        blank=False,
        max_length=MAX_TRANSCRIPTION_LENGTH,
    )

    transcription = models.CharField(
        help_text="The validated transciption of the target language phrase.",
        blank=False,
        max_length=MAX_TRANSCRIPTION_LENGTH,
    )

    translation = models.CharField(
        help_text="The English translation of the phrase.",
        blank=False,
        max_length=MAX_TRANSCRIPTION_LENGTH,
    )
    kind = models.CharField(
        help_text="Is this phrase a word or a sentence?",
        blank=False,
        **arguments_for_choices(KIND_CHOICES),
    )
    validated = models.BooleanField(
        help_text="Has this phrase be validated?", default=False
    )

    dialect = models.ForeignKey(
        Dialect,
        help_text="The dialect this phrase belongs to",
        on_delete=models.PROTECT,
        null=True,
    )

    status = models.CharField(
        help_text="Status in the validation process",
        blank=False,
        default=NEW,
        **arguments_for_choices(STATUS_CHOICES),
    )
    # TODO: during the import process, try to determine automatically whether
    # the word came from the Maswkacîs dictionary.
    origin = models.CharField(
        help_text="How did we get this phrase?",
        null=True,
        default=NEW_WORD,
        **arguments_for_choices(ORIGIN_CHOICES),
    )

    osid = models.CharField(
        help_text="Typically, this is the os##### for Tsuut'ina recordings",
        null=True,
        max_length=16,
    )

    # A hidden field that will be indexed to make fuzzy matching easier.
    fuzzy_transcription = models.CharField(
        help_text="The indexed form of the transcription to facilitate "
        "fuzzy matching (automatically managed).",
        null=False,
        blank=False,
        max_length=MAX_TRANSCRIPTION_LENGTH,
        editable=False,
        # Nothing in the database should have this form.
        default="<UNINDEXABLE>",
    )

    date = models.DateField(
        help_text="When was this phrase last modified?", auto_now_add=True
    )

    analysis = models.CharField(
        help_text="The analysis of the phrase", blank=True, max_length=256
    )

    modifier = models.CharField(
        help_text="The person who added or modified the phrase",
        default="AUTO",
        max_length=64,
    )

    # Keep track of Phrases' history, so we can review, revert, and inspect them.
    history = HistoricalRecords()

    class Meta:
        indexes = [
            # An index to support O(log n) matches on FUZZY transcriptions.
            # To search, query on fuzzy_transcriptions, and use
            # librecval.normalization.to_indexable_form() on the query.
            models.Index(
                fields=("fuzzy_transcription",), name="fuzzy_transcription_idx"
            ),
            # DEPRECATED: Allow for rapid look-up on the transcription
            models.Index(fields=("transcription",), name="transcription_idx"),
        ]

    @property
    def recordings(self):
        """
        A query set of the current recordings.
        """
        return self.recording_set.all()

    def clean(self):
        """
        Cleans the text fields.
        """
        self.field_transcription = normalize_phrase(self.field_transcription)
        self.transcription = normalize_phrase(self.transcription)

        if not self.kind:
            self.kind = self.SENTENCE if " " in self.transcription else self.WORD

        if self.kind == self.WORD:
            self.transcription = normalize_sro(self.transcription)

    def save(self, *args, **kwargs):
        # Make sure the fuzzy match is always up to date
        self.fuzzy_transcription = to_indexable_form(self.transcription)
        super().save(*args, **kwargs)

    def __str__(self) -> str:
        return self.transcription


class Speaker(models.Model):
    """
    A person who spoke at the recording sessions.
    """

    # We store gender so that we can categorize how their voice sounds.
    # The community is interested in hearing each word with both a male and a
    # female voice.
    # Although I believe gender is a spectrum (and can even be null!),
    # we personally know all of the speakers, and they all identifiy as either
    # male or female.
    MALE = "M"
    FEMALE = "F"
    GENDER_CHOICES = ((MALE, "Male"), (FEMALE, "Female"))

    code = models.CharField(
        help_text="Short code assigned to speaker in the ellicitation metadata.",
        max_length=8,
        primary_key=True,
    )
    # Initially, gender and full name in the database will be imported as
    # None/null, but they should ultimately be set manually.
    full_name = models.CharField(help_text="The speaker's full name.", max_length=128)
    gender = models.CharField(
        help_text="Gender of the voice.",
        max_length=1,
        choices=GENDER_CHOICES,
        null=True,
    )

    user = models.ForeignKey(
        User,
        help_text="The User object associated with this Speaker, if any",
        on_delete=models.PROTECT,
        null=True,
        blank=True,
    )

<<<<<<< HEAD
    dialects = models.ManyToManyField(Dialect, blank=True)

    target_bio_text = models.CharField(
=======
    image = models.ImageField(upload_to=settings.BIO_IMG_PREFIX, blank=True)

    eng_bio_text = models.CharField(
>>>>>>> fc45af71
        help_text="The English transcription of the speaker bio",
        null=True,
        blank=True,
        max_length=4096,
    )
    source_bio_text = models.CharField(
        help_text="The Cree transcription of the speaker bio",
        null=True,
        blank=True,
        max_length=4096,
    )

    target_bio_audio = models.FileField(
        # relative to settings.MEDIA_ROOT
        upload_to=settings.RECVAL_AUDIO_PREFIX,
        blank=True,
    )
    source_bio_audio = models.FileField(
        # relative to settings.MEDIA_ROOT
        upload_to=settings.RECVAL_AUDIO_PREFIX,
        blank=True,
    )

    @property
    def dialect(self):
        """
        Which dialect this person speaks.
        """
        # Hard-coded for now, but it makes implementing this field trival.
        return [dialect.name for dialect in self.dialects]

    @property
    def anonymous(self):
        """
        TODO: implement this attribute
        """
        # XXX: For now, all speakers are NOT anonymous.
        return False

    # TODO: add field for speaker bio (en)
    # TODO: add field for speaker bio (crk)

    def clean(self):
        self.code = self.code.strip().upper()
        if not re.match(r"\A[A-Z]+[0-9]?\Z", self.code):
            raise ValidationError(
                _(
                    "Speaker code must be a single all-caps word, "
                    "optionally followed by a digit"
                )
            )

    def get_absolute_url(self) -> str:
        """
        Returns a URL for where to find the speaker bio.
        """
        # TODO: Change this when implementing:
        # https://github.com/UAlbertaALTLab/recording-validation-interface/issues/72
        return f"https://www.altlab.dev/maskwacis/Speakers/{self.code}.html"

    def __str__(self):
        return self.code


class RecordingSession(models.Model):
    """
    A session during which a number of recordings were made.

    Example sessions:

    2017-11-01-AM-OFF-_:
        Happened on the morning of November 1, 2017 in the office.
    """

    id = models.CharField(primary_key=True, max_length=len("2000-01-01-__-___-_"))

    date = models.DateField(help_text="The day the session occured.")
    # See librecval for the appropriate choices:
    time_of_day = models.CharField(
        help_text="The time of day the session occured. May be empty.",
        blank=True,
        default="",
        **choices_from_enum(TimeOfDay),
    )
    location = models.CharField(
        help_text="The location of the recordings. May be empty.",
        blank=True,
        default="",
        **choices_from_enum(Location),
    )
    subsession = models.IntegerField(
        help_text="The 'subsession' number, if applicable.", null=True, blank=True
    )

    def as_session_id(self) -> str:
        """
        Converts back into a SessionID object.
        """
        return SessionID(
            date=self.date,
            time_of_day=parse_or_none(TimeOfDay, self.time_of_day),
            location=parse_or_none(Location, self.location),
            subsession=self.subsession,
        )

    @classmethod
    def create_from(cls, session_id):
        """
        Create the model from the internal data class.
        """
        return cls(
            id=str(session_id),
            date=session_id.date,
            time_of_day=enum_value_or_blank(session_id.time_of_day),
            location=enum_value_or_blank(session_id.location),
            subsession=session_id.subsession,
        )

    @classmethod
    def objects_by_id(cls, session_id: SessionID):
        """
        Fetch a RecordingSession by its Session ID.
        """
        return cls.objects.filter(id=str(session_id))

    @classmethod
    def get_or_create_by_session_id(cls, session_id: SessionID):
        """
        Same as cls.objects.get_or_create(), but only deals with session IDs.
        """
        try:
            (obj,) = cls.objects_by_id(session_id)
        except ValueError:
            obj = cls.create_from(session_id)
            obj.save()
            return obj, True
        else:
            return obj, False

    def __str__(self):
        return str(self.as_session_id())


@receiver(pre_save, sender=RecordingSession)
def generate_primary_key(sender, instance, **kwargs):
    """
    When a recording session gets saved this sets the primary
    key to the session id, e.g. 2017-11-01-AM-OFF-_
    This happens automatically on save
    """
    instance.id = str(instance.as_session_id())


# The length of a SHA 256 hash, as hexadecimal characters.
SHA256_HEX_LENGTH = 64


class Recording(models.Model):
    """
    A recording of a phrase.
    """

    GOOD = "good"
    BAD = "bad"
    UNKNOWN = "unknown"

    QUALITY_CHOICES = [(GOOD, "Good"), (BAD, "Bad"), (UNKNOWN, "Unknown")]

    id = models.CharField(primary_key=True, max_length=SHA256_HEX_LENGTH)

    compressed_audio = models.FileField(
        # relative to settings.MEDIA_ROOT
        upload_to=settings.RECVAL_AUDIO_PREFIX,
    )

    speaker = models.ForeignKey(Speaker, on_delete=models.CASCADE)
    timestamp = models.IntegerField(
        help_text="The offset (in milliseconds) when the phrase starts in the master file"
    )
    phrase = models.ForeignKey(Phrase, on_delete=models.CASCADE)
    session = models.ForeignKey(RecordingSession, on_delete=models.CASCADE, null=True)

    # TODO: determine this automatically during import process
    quality = models.CharField(
        help_text="Is the recording clean? Is it suitable to use publicly?",
        max_length=64,
        blank=True,
        choices=QUALITY_CHOICES,
    )

    comment = models.CharField(
        help_text="The comment provided in the ELAN file",
        max_length=256,
        blank=True,
    )

    wrong_word = models.BooleanField(
        help_text="This recording has the wrong word", default=False
    )

    wrong_speaker = models.BooleanField(
        help_text="This recording has the wrong speaker", default=False
    )

    is_user_submitted = models.BooleanField(
        help_text="This recording was submitted online by a user", default=False
    )

    # Keep track of the recording's history.
    history = HistoricalRecords(excluded_fields=["compressed_audio"])

    def __str__(self):
        return f'"{self.phrase}" recorded by {self.speaker} during {self.session}'

    def get_absolute_url(self) -> str:
        """
        Return a URL to the compressed audio file.
        Note: you will still need to call HttpRequest.build_absolute_uri() to get an
        absolute URI (i.e., with scheme and hostname).
        """
        return self.compressed_audio.url

    def as_json(self, request):
        """
        Returns JSON that API clients expect for a single recording.
        """
        return {
            "wordform": self.phrase.transcription,
            "speaker": self.speaker.code,
            "speaker_name": self.speaker.full_name,
            "anonymous": self.speaker.anonymous,
            "gender": self.speaker.gender,
            "dialect": self.speaker.dialect,
            "recording_url": request.build_absolute_uri(self.get_absolute_url()),
            "speaker_bio_url": request.build_absolute_uri(
                self.speaker.get_absolute_url()
            ),
        }

    @staticmethod
    def get_path_to_audio_directory() -> Path:
        """
        Returns the path to where compressed audio should be written to.
        """
        return Path(settings.MEDIA_ROOT) / settings.RECVAL_AUDIO_PREFIX


class Issue(models.Model):
    comment = models.CharField(
        help_text="The comment left by the validator",
        blank=True,
        max_length=1024,
    )

    source_language_suggestion = models.CharField(
        help_text="The Target Language spelling suggestion from the validator",
        blank=True,
        max_length=1024,
    )

    target_language_suggestion = models.CharField(
        help_text="The Source Language spelling suggestion from the validator",
        blank=True,
        max_length=1024,
    )

    phrase = models.ForeignKey(Phrase, on_delete=models.CASCADE, blank=True, null=True)

    recording = models.ForeignKey(
        Recording, on_delete=models.CASCADE, blank=True, null=True
    )

    dialect = models.ForeignKey(
        Dialect,
        help_text="The dialect this phrase belongs to",
        on_delete=models.PROTECT,
        null=True,
    )

    created_by = models.CharField(
        help_text="The person who filed this issue",
        default="",
        max_length=64,
    )

    created_on = models.DateField(
        help_text="When was this issue filed?",
    )

    RESOLVED = "resolved"
    OPEN = "open"
    STATUS_CHOICES = [(RESOLVED, "Resolved"), (OPEN, "Open")]

    status = models.CharField(
        help_text="The status of the issue",
        max_length=64,
        choices=STATUS_CHOICES,
        default=OPEN,
    )


# ############################### Utilities ############################### #


def enum_value_or_blank(enum) -> str:
    """
    Returns either the value of the enumerated property, or blank (the empty string).
    """
    # `and` prevents accessing attributes on a None value.
    return (enum and enum.value) or ""


def parse_or_none(cls, value):
    """
    Given a value from a db.CharField(choices=...) field, returns the parsed
    value according to the enumeration or None.

    Is it just me, or is it getting monadic in here?
    """
    # `and` prevents calling .parse() on a None value.
    return (value and cls.parse(value)) or None<|MERGE_RESOLUTION|>--- conflicted
+++ resolved
@@ -278,15 +278,11 @@
         blank=True,
     )
 
-<<<<<<< HEAD
+    image = models.ImageField(upload_to=settings.BIO_IMG_PREFIX, blank=True)
+
     dialects = models.ManyToManyField(Dialect, blank=True)
 
     target_bio_text = models.CharField(
-=======
-    image = models.ImageField(upload_to=settings.BIO_IMG_PREFIX, blank=True)
-
-    eng_bio_text = models.CharField(
->>>>>>> fc45af71
         help_text="The English transcription of the speaker bio",
         null=True,
         blank=True,
