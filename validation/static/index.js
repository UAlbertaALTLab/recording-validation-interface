--- conflicted
+++ resolved
@@ -24,14 +24,6 @@
                 }
 
                 if (judgement === 'yes') {
-<<<<<<< HEAD
-                    button.setAttribute("class", "button button--success-solid translation-judgement-accuracy-yes")
-
-                    const noButtons =  document.getElementsByClassName("translation-judgement-accuracy-no");
-                    for (let b of noButtons) {
-                        if (b.dataset.phraseId === phraseId) {
-                            b.setAttribute("class", "button button--fail translation-judgement-accuracy-no")
-=======
                     button.classList.add("button--success-solid")
                     button.classList.remove("button--success")
                     
@@ -40,25 +32,12 @@
                         if (b.dataset.phraseId === phraseId) {
                             b.classList.remove('button--fail-solid')
                             b.classList.add('button--fail')
->>>>>>> df4c6bb0
                         }
                     }
 
                     const headers = document.getElementsByClassName("card__header")
                     for (let h of headers) {
                         if (h.dataset.phraseId === phraseId) {
-<<<<<<< HEAD
-                            h.setAttribute("class", "card__header card__header--green")
-                        }
-                    }
-                } else if (judgement === 'no') {
-                    button.setAttribute("class", "button button--fail-solid translation-judgement-accuracy-no")
-
-                    const yesButtons =  document.getElementsByClassName("translation-judgement-accuracy-yes");
-                        for (let b of yesButtons) {
-                            if (b.dataset.phraseId === phraseId) {
-                                b.setAttribute("class", "button button--success translation-judgement-accuracy-yes")
-=======
                             h.classList.remove("card__header--grey")
                             h.classList.add("card__header--green")
                         }
@@ -71,19 +50,14 @@
                             if (b.dataset.phraseId === phraseId) {
                                 b.classList.remove('button--success-solid')
                                 b.classList.add('button--success')
->>>>>>> df4c6bb0
                             }
                         }
 
                             const headers = document.getElementsByClassName("card__header")
                         for (let h of headers) {
                             if (h.dataset.phraseId === phraseId) {
-<<<<<<< HEAD
-                                h.setAttribute("class", "card__header card__header--grey")
-=======
                                 h.classList.remove('card__header--green')
                                 h.classList.add('card__header--grey')
->>>>>>> df4c6bb0
                             }
                         }
                     
