--- conflicted
+++ resolved
@@ -113,23 +113,12 @@
                 }
 
                 if (judgement === 'good') {
-<<<<<<< HEAD
-                    button.setAttribute("class", "button button--success-solid audio-quality-good")
-=======
                     button.classList.remove('button--success')
                     button.classList.add('button--success-solid')
->>>>>>> dbc91823
 
                     const badButtons =  document.getElementsByClassName("audio-quality-bad");
                     for (let b of badButtons) {
                         if (b.dataset.recId === recordingId) {
-<<<<<<< HEAD
-                            b.setAttribute("class", "button button--fail audio-quality-bad")
-                        }
-                    }
-                } else if (judgement === 'bad') {
-                    button.setAttribute("class", "button button--fail-solid audio-quality-bad")
-=======
                             b.classList.remove('button--fail-solid')
                             b.classList.add('button--fail')
                         }
@@ -137,17 +126,12 @@
                 } else if (judgement === 'bad') {
                     button.classList.remove('button--fail')
                     button.classList.add('button--fail-solid')
->>>>>>> dbc91823
 
                     const goodButtons =  document.getElementsByClassName("audio-quality-good");
                     for (let b of goodButtons) {
                         if (b.dataset.recId === recordingId) {
-<<<<<<< HEAD
-                            b.setAttribute("class", "button button--success audio-quality-good")
-=======
                             b.classList.remove('button--success-solid')
                             b.classList.add('button--success')
->>>>>>> dbc91823
                         }
                     }
                 
