"use strict";

//    translation-judgement-accuracy-yes
document.addEventListener('DOMContentLoaded', () => {
    for (let judgement of ["yes", "no"]) {
        for (let button of document.querySelectorAll(`.translation-judgement-accuracy-${judgement}`)) {
            button.addEventListener("click", async (e) => {
                const phraseId = e.target.dataset.phraseId

                const response = await fetch(`/api/record_translation_judgement/${phraseId}`, {
                    method: 'POST',
                    mode: 'same-origin',    // Do not send CSRF token to another domain.
                    headers: {
                        'Content-Type': 'application/json',
                        'X-CSRFToken': csrftoken
                    },
                    body: JSON.stringify({judgement})
                })

                let r = await response.json()

                if (r.status != 'ok') {
                    return
                }

                if (judgement === 'yes') {
<<<<<<< HEAD
                    button.setAttribute("class", "button button--success-solid translation-judgement-accuracy-yes")

=======
                    button.classList.add("button--success-solid")
                    button.classList.remove("button--success")
                    
>>>>>>> ac40d798
                    const noButtons =  document.getElementsByClassName("translation-judgement-accuracy-no");
                    for (let b of noButtons) {
                        if (b.dataset.phraseId === phraseId) {
                            b.classList.remove('button--fail-solid')
                            b.classList.add('button--fail')
                        }
                    }

                    const headers = document.getElementsByClassName("card__header")
                    for (let h of headers) {
                        if (h.dataset.phraseId === phraseId) {
                            h.classList.remove("card__header--grey")
                            h.classList.add("card__header--green")
                        }
                    }
                } else if (judgement === 'no') {
<<<<<<< HEAD
                    button.setAttribute("class", "button button--fail-solid translation-judgement-accuracy-no")

=======
                    button.classList.add("button--fail-solid")
                    button.classList.remove("button--fail")
>>>>>>> ac40d798
                    const yesButtons =  document.getElementsByClassName("translation-judgement-accuracy-yes");
                        for (let b of yesButtons) {
                            if (b.dataset.phraseId === phraseId) {
                                b.classList.remove('button--success-solid')
                                b.classList.add('button--success')
                            }
                        }

                            const headers = document.getElementsByClassName("card__header")
                        for (let h of headers) {
                            if (h.dataset.phraseId === phraseId) {
                                h.classList.remove('card__header--green')
                                h.classList.add('card__header--grey')
                            }
                        }
                    
                }
            })
        }
    }

    for (let judgement of ["good", "bad"]) {
        for (let button of document.querySelectorAll(`.audio-quality-${judgement}`)) {
            button.addEventListener("click", async (e) => {
                const recordingId = e.target.dataset.recId

                const response = await fetch(`/api/record_audio_quality_judgement/${recordingId}`, {
                    method: 'POST',
                    mode: 'same-origin',    // Do not send CSRF token to another domain.
                    headers: {
                        'Content-Type': 'application/json',
                        'X-CSRFToken': csrftoken
                    },
                    body: JSON.stringify({judgement})
                })

                let r = await response.json()

                if (r.status != 'ok') {
                    return
                }

                if (judgement === 'good') {
                    button.setAttribute("class", "button button--success-solid audio-quality-good")

                    const badButtons =  document.getElementsByClassName("audio-quality-bad");
                    for (let b of badButtons) {
                        if (b.dataset.recId === recordingId) {
                            b.setAttribute("class", "button button--fail audio-quality-bad")
                        }
                    }
                } else if (judgement === 'bad') {
                    button.setAttribute("class", "button button--fail-solid audio-quality-bad")

                    const goodButtons =  document.getElementsByClassName("audio-quality-good");
                    for (let b of goodButtons) {
                        if (b.dataset.recId === recordingId) {
                            b.setAttribute("class", "button button--success audio-quality-good")
                        }
                    }
                
                }
        })
    }
}
})<|MERGE_RESOLUTION|>--- conflicted
+++ resolved
@@ -24,14 +24,9 @@
                 }
 
                 if (judgement === 'yes') {
-<<<<<<< HEAD
-                    button.setAttribute("class", "button button--success-solid translation-judgement-accuracy-yes")
-
-=======
                     button.classList.add("button--success-solid")
                     button.classList.remove("button--success")
                     
->>>>>>> ac40d798
                     const noButtons =  document.getElementsByClassName("translation-judgement-accuracy-no");
                     for (let b of noButtons) {
                         if (b.dataset.phraseId === phraseId) {
@@ -48,13 +43,8 @@
                         }
                     }
                 } else if (judgement === 'no') {
-<<<<<<< HEAD
-                    button.setAttribute("class", "button button--fail-solid translation-judgement-accuracy-no")
-
-=======
                     button.classList.add("button--fail-solid")
                     button.classList.remove("button--fail")
->>>>>>> ac40d798
                     const yesButtons =  document.getElementsByClassName("translation-judgement-accuracy-yes");
                         for (let b of yesButtons) {
                             if (b.dataset.phraseId === phraseId) {
