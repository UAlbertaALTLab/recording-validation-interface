--- conflicted
+++ resolved
@@ -16,45 +16,6 @@
                     },
                     body: JSON.stringify({judgement})
                 })
-<<<<<<< HEAD
-                await response.json().then((r) => {
-                    if (r['status'] === 'ok') {
-                        if (judgement === 'yes') {
-                            button.setAttribute("class", "button-success-solid translation-judgement-accuracy-yes")
-                            const noButtons =  document.getElementsByClassName("translation-judgement-accuracy-no");
-                            for (let b of noButtons) {
-                                if (b.dataset.phraseId === phraseId) {
-                                    b.setAttribute("class", "button-fail translation-judgement-accuracy-no")
-                                }
-                            }
-
-                            const headers = document.getElementsByClassName("card-top")
-                            for (let h of headers) {
-                                if (h.dataset.phraseId === phraseId) {
-                                    h.setAttribute("class", "card-top card-header-green")
-                                }
-                            }
-
-                        } else if (judgement === 'no') {
-                            const yesButtons =  document.getElementsByClassName("translation-judgement-accuracy-yes");
-                            for (let b of yesButtons) {
-                                if (b.dataset.phraseId === phraseId) {
-                                    b.setAttribute("class", "button-success translation-judgement-accuracy-yes")
-                                }
-                            }
-
-                             const headers = document.getElementsByClassName("card-top")
-                            for (let h of headers) {
-                                if (h.dataset.phraseId === phraseId) {
-                                    h.setAttribute("class", "card-top card-header-grey")
-                                }
-                            }
-
-                            button.setAttribute("class", "button-fail-solid translation-judgement-accuracy-no")
-                        }
-                    }
-                })
-=======
 
                 let r = await response.json()
 
@@ -67,7 +28,6 @@
                 } else if (judgement === 'no') {
                     button.setAttribute("class", "button button--fail-solid translation-judgement-accuracy-no")
                 }
->>>>>>> ec772589
             })
         }
     }
