--- conflicted
+++ resolved
@@ -4,23 +4,12 @@
 
 :root {
     /* main color scheme */
-<<<<<<< HEAD
-    --custom-green: #668E3F;
-    --custom-pale-green: #668E3F80;
-    --light-green: #75AB69;
-    --mauve: #472F35;
-    --pale-mauve: #472F3590;
-    --custom-purple: #524C53;
-    --custom-orange: #D78278;
-    --custom-pale-orange: #D7827880;
-=======
     --custom-green: #435900;
     --custom-pale-green: #43590090;
     --custom-purple: #39221f;
     --custom-pale-purple: #39221f90;
     --custom-orange: #a20000;
     --custom-pale-orange: #a2000090;
->>>>>>> 841a5ae1
     --custom-white: #ffffff;
     --custom-grey: #cccccc;
     --custom-light-grey: #eeeeee;
