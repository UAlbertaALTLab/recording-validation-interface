--- conflicted
+++ resolved
@@ -104,7 +104,6 @@
   font-size: 1.5rem;
 }
 
-<<<<<<< HEAD
 .header-large-center {
   background-color: #F5F5F5;
   margin: 0 auto;
@@ -112,7 +111,8 @@
   max-width: 50rem;
   min-width: 20rem;
   text-align: center;
-=======
+}
+
 .speaker-bio {
   width: 80%;
   margin: 3rem auto;
@@ -126,5 +126,4 @@
   display: -webkit-box;
    -webkit-line-clamp: 4; /* number of lines to show */
    -webkit-box-orient: vertical;
->>>>>>> dbca7a26
 }