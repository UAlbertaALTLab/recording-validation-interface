--- conflicted
+++ resolved
@@ -313,8 +313,6 @@
   text-align: center;
 }
 
-<<<<<<< HEAD
-=======
 .white-text {
   color: var(--custom-white);
 }
@@ -324,7 +322,6 @@
   color: var(--custom-green);
 }
 
->>>>>>> ae1c7563
 .right {
   float: right;
 }