--- conflicted
+++ resolved
@@ -291,18 +291,12 @@
 
 .card__header--grey {
   background-color: var(--custom-grey);
-<<<<<<< HEAD
-  padding: .75rem 1.25rem;
-  margin-bottom: 0;
-  border-bottom: 1px solid rgba(0,0,0,.125);
 }
 
 .white-text {
   color: var(--custom-white);
-=======
 }
 
 .right {
   float: right;
->>>>>>> ec772589
 }