--- conflicted
+++ resolved
@@ -262,11 +262,6 @@
   margin-left: -2rem;
 }
 
-.card {
-<<<<<<< HEAD
-  margin-bottom: 1rem;
-}
-
 .speakers-grid {
   max-width: 60rem;
   background-color: #F5F5F5;
@@ -274,7 +269,6 @@
   padding: 2rem;
   min-width: 20rem;
   text-align: center;
-=======
   margin: 1rem;
 }
 
@@ -351,5 +345,4 @@
 
 .right {
   float: right;
->>>>>>> dbc91823
 }