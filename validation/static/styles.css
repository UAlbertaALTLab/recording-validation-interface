--- conflicted
+++ resolved
@@ -289,7 +289,6 @@
   background-color: var(--custom-grey);
 }
 
-<<<<<<< HEAD
 label {
   padding-top: 0.75rem;
   display: flex;
@@ -312,10 +311,8 @@
 
 .center {
   text-align: center;
-=======
 .white-text {
   color: var(--custom-white);
->>>>>>> e6417c27
 }
 
 .right {
