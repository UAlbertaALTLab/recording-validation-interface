@import "./variables.css";

/* main styles */
main {
  margin: 1em auto;
}

a:hover {
  cursor: pointer;
}

.header--dark {
  background-color: var(--mauve);
}

.table__td--speaker {
  padding: 0;
}

.list__speaker {
  margin-top: 0.5rem;
  padding-bottom: 10;
  list-style: none;
}

.list__recording {
  padding: auto 0;
  list-style: none;
}

.list__item--speaker {
  display: inline-block;
  min-width: 4rem;
  text-align: center;
  margin: .5rem;
}

.list__item--speaker-code {
  padding-bottom: 1.5rem;
  display: block;
}

.recordings__audio {
  max-width: 100%;
}

.logout-message {
  background-color: #F5F5F5;
  margin: 0 auto;
  padding: 2rem;
  max-width: 50rem;
  min-width: 20rem;
  text-align: center;
}

.bottom-margin {
  margin-bottom: 2rem;
}

/* login styles */
.login {
  background-color: #F5F5F5;
  padding: 2rem;
  margin: 0 auto;
  max-width: 50rem;
  min-width: 22rem;
  justify-content: center;
}

.login__title {
  font-weight: 600;
  font-size: 2.5rem;
  text-align: center;
}

.login__link:hover {
  text-decoration: none;
  cursor: pointer;
}

.login__button {
  color: var(--custom-purple);
  background-color: transparent;
  border: 2px solid var(--custom-purple);
  border-radius: var(--button-radius);
  margin: 1rem 5rem;
}

.login__button:hover {
  color: var(--custom-white);
  background-color: var(--custom-purple);
  border: 2px solid var(--custom-purple);
  border-radius: var(--button-radius);
  margin: 1rem 5rem;
  cursor: pointer;
}


.register__button {
  color: var(--custom-purple);
  background-color: transparent;
  border: 2px solid var(--custom-purple);
  border-radius: var(--button-radius);
  margin: 0rem 4.5rem;
}

.register__button:hover {
  color: var(--custom-white);
  background-color: var(--custom-purple);
  border: 2px solid var(--custom-purple);
  border-radius: var(--button-radius);
  cursor: pointer;
}

.login__h2 {
  text-align: center;
}

.login__form {
  margin: 0 auto;
  width: 16rem;
  padding: 1rem;
}

/* button styles */
.button {
  border-radius: var(--button-radius);
  display: inline-block;
  font-weight: 400;
  text-align: center;
  white-space: nowrap;
  vertical-align: middle;
  padding: .375rem .75rem;
  font-size: 1rem;
  line-height: 1.5;
  transition: color .15s ease-in-out, background-color .15s ease-in-out, border-color .15s ease-in-out, box-shadow .15s ease-in-out;

}
.button--success {
  color: var(--custom-green);
  border: 2px solid var(--custom-green);
}

.button--success-solid {
  color: var(--custom-white);
  background-color: var(--custom-pale-green);
  border: 2px solid var(--custom-green);
}

<<<<<<< HEAD
.button-success-solid {
  color: var(--custom-white);
  background-color: var(--custom-pale-green);
  border: 2px solid var(--custom-green);
  border-radius: var(--button-radius);
  display: inline-block;
  font-weight: 400;
  text-align: center;
  white-space: nowrap;
  vertical-align: middle;
  padding: .375rem .75rem;
  font-size: 1rem;
  line-height: 1.5;
  transition: color .15s ease-in-out, background-color .15s ease-in-out, border-color .15s ease-in-out, box-shadow .15s ease-in-out;
}

.button-success:hover, .button-success-solid:hover {
=======
.button--success:hover, .button--success-solid:hover {
>>>>>>> ec772589
  color: var(--custom-white);
  background-color: var(--custom-green);
  border-color: var(--custom-green);
  cursor: pointer;
}

.button--fail {
  color: var(--custom-orange);
  border: 2px solid var(--custom-orange);
}

<<<<<<< HEAD
.button-fail-solid {
  color: var(--custom-white);
  background-color: var(--custom-pale-orange);
  border: 2px solid var(--custom-orange);
  border-radius: var(--button-radius);
  display: inline-block;
  font-weight: 400;
  text-align: center;
  white-space: nowrap;
  vertical-align: middle;
  padding: .375rem .75rem;
  font-size: 1rem;
  line-height: 1.5;
  transition: color .15s ease-in-out, background-color .15s ease-in-out, border-color .15s ease-in-out, box-shadow .15s ease-in-out;
}

.button-fail:hover, .button-fail-solid:hover {
=======
.button--fail-solid {
  color: var(--custom-white);
  background-color: var(--custom-pale-orange);
  border: 2px solid var(--custom-orange);
}

.button--fail:hover, .button--fail-solid:hover {
>>>>>>> ec772589
  color: var(--custom-white);
  background-color: var(--custom-orange);
  border-color: var(--custom-orange);
  cursor: pointer;
}

.button--right {
  float: right;
  margin-bottom: 0.5rem;
}

.filter {
  margin: 0 auto;
}

.filter__button {
  padding: 0.3rem;
  margin-right: 0.2rem;
  margin-bottom: 1rem;
  border: none;
}

.filter__button--active {
  color: var(--custom-white);
  background-color: var(--custom-green);
  border-color: var(--custom-green);
}

/* nav styles */
.nav__button {
  border-radius: var(--button-radius);
  text-decoration: none;
  display: block;
  padding: 0.5rem 1rem;
  background-color: var(--light-green);
  color: var(--custom-white);
}

.nav__button:hover {
  border-radius: var(--button-radius);
  text-decoration: none;
  display: block;
  padding: 0.5rem 1rem;
  background-color: var(--custom-green);
  color: var(--custom-white);
  cursor: pointer;
}

.nav__link {
  color: var(--light-green);
  text-decoration: none;
  display: block;
  padding: 0.5rem 1rem;
  background-color: transparent;
}

.nav__link:hover {
  color: var(--custom-green);
  cursor: pointer;
}

/* table styles */
.restrict-content {
  max-width: 15rem;
}

.rec-height {
  height: 3rem;
}

/* form styles */
.form-restrict {
  max-width: 15rem;
}

.errorlist {
  /* this name is auto-generated, so I can't change it */
  list-style: none;
  font-size: 0.8rem;
  color: var(--custom-orange);
  font-style: italic;
  margin-bottom: 0;
  margin-left: -2rem;
}

<<<<<<< HEAD
.segment-card {
  margin: 1rem;
}

.card-body > table {
  width: 100%;
  margin: 0.5rem 0;
}

.right {
  float: right;
}

.card-header-green {
  border-radius: calc(.25rem - 1px) calc(.25rem - 1px) 0 0;
  background-color: var(--custom-green);
  padding: .75rem 1.25rem;
  margin-bottom: 0;
  border-bottom: 1px solid rgba(0,0,0,.125);
}

.card-header-red {
  border-radius: calc(.25rem - 1px) calc(.25rem - 1px) 0 0;
  background-color: var(--custom-orange);
  padding: .75rem 1.25rem;
  margin-bottom: 0;
  border-bottom: 1px solid rgba(0,0,0,.125);
}

.card-header-grey {
  border-radius: calc(.25rem - 1px) calc(.25rem - 1px) 0 0;
  background-color: var(--custom-grey);
  padding: .75rem 1.25rem;
  margin-bottom: 0;
  border-bottom: 1px solid rgba(0,0,0,.125);
=======
.card {
  margin: 1rem;
}

.card__body {
  padding: 0.75rem;
}

.card__title--cree {
  font-weight: 600;
  font-size: 3rem;
}

.card__title--english {
  font-weight: 300;
  font-size: 2rem;
}

.card__body--table {
  width: 100%;
  margin: 0.5rem 0;
}

.card__header {
  border-radius: calc(.25rem - 1px) calc(.25rem - 1px) 0 0;
  padding: .75rem 1.25rem;
  margin: 0;
  border-bottom: 1px solid rgba(0,0,0,.125);
}

.card__header--green {
  background-color: var(--custom-green);
}

.card__header--red {
  background-color: var(--custom-orange);
}

.card__header--grey {
  background-color: var(--custom-grey);
}

.right {
  float: right;
>>>>>>> ec772589
}<|MERGE_RESOLUTION|>--- conflicted
+++ resolved
@@ -147,27 +147,7 @@
   border: 2px solid var(--custom-green);
 }
 
-<<<<<<< HEAD
-.button-success-solid {
-  color: var(--custom-white);
-  background-color: var(--custom-pale-green);
-  border: 2px solid var(--custom-green);
-  border-radius: var(--button-radius);
-  display: inline-block;
-  font-weight: 400;
-  text-align: center;
-  white-space: nowrap;
-  vertical-align: middle;
-  padding: .375rem .75rem;
-  font-size: 1rem;
-  line-height: 1.5;
-  transition: color .15s ease-in-out, background-color .15s ease-in-out, border-color .15s ease-in-out, box-shadow .15s ease-in-out;
-}
-
-.button-success:hover, .button-success-solid:hover {
-=======
 .button--success:hover, .button--success-solid:hover {
->>>>>>> ec772589
   color: var(--custom-white);
   background-color: var(--custom-green);
   border-color: var(--custom-green);
@@ -179,33 +159,13 @@
   border: 2px solid var(--custom-orange);
 }
 
-<<<<<<< HEAD
-.button-fail-solid {
+.button--fail-solid {
   color: var(--custom-white);
   background-color: var(--custom-pale-orange);
   border: 2px solid var(--custom-orange);
-  border-radius: var(--button-radius);
-  display: inline-block;
-  font-weight: 400;
-  text-align: center;
-  white-space: nowrap;
-  vertical-align: middle;
-  padding: .375rem .75rem;
-  font-size: 1rem;
-  line-height: 1.5;
-  transition: color .15s ease-in-out, background-color .15s ease-in-out, border-color .15s ease-in-out, box-shadow .15s ease-in-out;
-}
-
-.button-fail:hover, .button-fail-solid:hover {
-=======
-.button--fail-solid {
-  color: var(--custom-white);
-  background-color: var(--custom-pale-orange);
-  border: 2px solid var(--custom-orange);
 }
 
 .button--fail:hover, .button--fail-solid:hover {
->>>>>>> ec772589
   color: var(--custom-white);
   background-color: var(--custom-orange);
   border-color: var(--custom-orange);
@@ -291,43 +251,6 @@
   margin-left: -2rem;
 }
 
-<<<<<<< HEAD
-.segment-card {
-  margin: 1rem;
-}
-
-.card-body > table {
-  width: 100%;
-  margin: 0.5rem 0;
-}
-
-.right {
-  float: right;
-}
-
-.card-header-green {
-  border-radius: calc(.25rem - 1px) calc(.25rem - 1px) 0 0;
-  background-color: var(--custom-green);
-  padding: .75rem 1.25rem;
-  margin-bottom: 0;
-  border-bottom: 1px solid rgba(0,0,0,.125);
-}
-
-.card-header-red {
-  border-radius: calc(.25rem - 1px) calc(.25rem - 1px) 0 0;
-  background-color: var(--custom-orange);
-  padding: .75rem 1.25rem;
-  margin-bottom: 0;
-  border-bottom: 1px solid rgba(0,0,0,.125);
-}
-
-.card-header-grey {
-  border-radius: calc(.25rem - 1px) calc(.25rem - 1px) 0 0;
-  background-color: var(--custom-grey);
-  padding: .75rem 1.25rem;
-  margin-bottom: 0;
-  border-bottom: 1px solid rgba(0,0,0,.125);
-=======
 .card {
   margin: 1rem;
 }
@@ -372,5 +295,4 @@
 
 .right {
   float: right;
->>>>>>> ec772589
 }