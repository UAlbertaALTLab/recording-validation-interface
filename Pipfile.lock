{
    "_meta": {
        "hash": {
<<<<<<< HEAD
            "sha256": "d3b95a05ae338781d61c1ff16505e3a4b946fea1943ff1154415304596b5f8ca"
=======
            "sha256": "bb91a251ff16136c1aa5ba5cb55de9d06af3e7de251858461459b591b6818dd7"
>>>>>>> b67c548c
        },
        "pipfile-spec": 6,
        "requires": {
            "python_full_version": "3.7.9"
        },
        "sources": [
            {
                "name": "pypi",
                "url": "https://pypi.org/simple",
                "verify_ssl": true
            }
        ]
    },
    "default": {
        "bnmutils": {
            "hashes": [
                "sha256:62fef049f3b83d120573c5eb823862a746cc2d9e6c50ebd95976ab2ffb831c0f",
                "sha256:bf21ac21e04aa1db35160bb38690e22d8d10571b6dd1364c331cdb7031f14021"
            ],
            "markers": "python_version >= '3'",
            "version": "==1.0.3"
        },
        "certifi": {
            "hashes": [
                "sha256:1a4995114262bffbc2413b159f2a1a480c969de6e6eb13ee966d470af86af59c",
                "sha256:719a74fb9e33b9bd44cc7f3a8d94bc35e4049deebe19ba7d8e108280cfd59830"
            ],
            "version": "==2020.12.5"
        },
        "chardet": {
            "hashes": [
                "sha256:0d6f53a15db4120f2b08c94f11e7d93d2c911ee118b6b30a04ec3ee8310179fa",
                "sha256:f864054d66fd9118f2e67044ac8981a54775ec5b67aed0441892edb553d21da5"
            ],
            "markers": "python_version >= '2.7' and python_version not in '3.0, 3.1, 3.2, 3.3, 3.4'",
            "version": "==4.0.0"
        },
        "click": {
            "hashes": [
                "sha256:d2b5255c7c6349bc1bd1e59e08cd12acbbd63ce649f2588755783aa94dfb6b1a",
                "sha256:dacca89f4bfadd5de3d7489b7c8a566eee0d3676333fbb50030263894c38c0dc"
            ],
            "markers": "python_version >= '2.7' and python_version not in '3.0, 3.1, 3.2, 3.3, 3.4'",
            "version": "==7.1.2"
        },
        "divvunspell-python": {
            "git": "https://github.com/divvun/divvunspell-sdk-python",
            "ref": "3aa656d36a2fa1ede90e53c320b2095c05cf7c05"
        },
        "django": {
            "hashes": [
                "sha256:558cb27930defd9a6042133258caf797b2d1dee233959f537e3dc475cb49bd7c",
                "sha256:cf5370a4d7765a9dd6d42a7b96b53c74f9446cd38209211304b210fe0404b861"
            ],
            "index": "pypi",
            "version": "==2.2.17"
        },
        "django-simple-history": {
            "hashes": [
                "sha256:3b7bf6bfbcf973afca123c5786c72b917ed4d92d7bf3b6cb70fe2e3850e763a3",
                "sha256:e7e830cb7a768dc90d6ba0507f8023f889bcb62fe31a08f18fac102c55eec539"
            ],
            "index": "pypi",
            "version": "==2.12.0"
        },
        "docopt": {
            "hashes": [
                "sha256:49b3a825280bd66b3aa83585ef59c4a8c82f2c8a522dbe754a8bc8d08c85c491"
            ],
            "index": "pypi",
            "version": "==0.6.2"
        },
        "e1839a8": {
            "editable": true,
            "path": "."
        },
        "idna": {
            "hashes": [
                "sha256:b307872f855b18632ce0c21c5e45be78c0ea7ae4c15c828c20788b26921eb3f6",
                "sha256:b97d804b1e9b523befed77c48dacec60e6dcb0b5391d57af6a65a312a90648c0"
            ],
            "markers": "python_version >= '2.7' and python_version not in '3.0, 3.1, 3.2, 3.3'",
            "version": "==2.10"
        },
        "jinja2": {
            "hashes": [
                "sha256:89aab215427ef59c34ad58735269eb58b1a5808103067f7bb9d5836c651b3bb0",
                "sha256:f0a4641d3cf955324a89c04f3d94663aa4d638abe8f733ecd3582848e1c37035"
            ],
            "index": "pypi",
            "version": "==2.11.2"
        },
        "librecval": {
            "editable": true,
            "path": "."
        },
        "logme": {
            "hashes": [
                "sha256:320006cf6c7898ca76698b48f9a40fb172bdafd713a1c942baaa70efcb6c7338",
                "sha256:c1f0a7f72750669fba500920aadcd10a665c3bc176425c0de97cdd7b5b19e65f"
            ],
            "index": "pypi",
            "version": "==1.3.2"
        },
        "markupsafe": {
            "hashes": [
                "sha256:00bc623926325b26bb9605ae9eae8a215691f33cae5df11ca5424f06f2d1f473",
                "sha256:09027a7803a62ca78792ad89403b1b7a73a01c8cb65909cd876f7fcebd79b161",
                "sha256:09c4b7f37d6c648cb13f9230d847adf22f8171b1ccc4d5682398e77f40309235",
                "sha256:1027c282dad077d0bae18be6794e6b6b8c91d58ed8a8d89a89d59693b9131db5",
                "sha256:13d3144e1e340870b25e7b10b98d779608c02016d5184cfb9927a9f10c689f42",
                "sha256:24982cc2533820871eba85ba648cd53d8623687ff11cbb805be4ff7b4c971aff",
                "sha256:29872e92839765e546828bb7754a68c418d927cd064fd4708fab9fe9c8bb116b",
                "sha256:43a55c2930bbc139570ac2452adf3d70cdbb3cfe5912c71cdce1c2c6bbd9c5d1",
                "sha256:46c99d2de99945ec5cb54f23c8cd5689f6d7177305ebff350a58ce5f8de1669e",
                "sha256:500d4957e52ddc3351cabf489e79c91c17f6e0899158447047588650b5e69183",
                "sha256:535f6fc4d397c1563d08b88e485c3496cf5784e927af890fb3c3aac7f933ec66",
                "sha256:596510de112c685489095da617b5bcbbac7dd6384aeebeda4df6025d0256a81b",
                "sha256:62fe6c95e3ec8a7fad637b7f3d372c15ec1caa01ab47926cfdf7a75b40e0eac1",
                "sha256:6788b695d50a51edb699cb55e35487e430fa21f1ed838122d722e0ff0ac5ba15",
                "sha256:6dd73240d2af64df90aa7c4e7481e23825ea70af4b4922f8ede5b9e35f78a3b1",
                "sha256:717ba8fe3ae9cc0006d7c451f0bb265ee07739daf76355d06366154ee68d221e",
                "sha256:79855e1c5b8da654cf486b830bd42c06e8780cea587384cf6545b7d9ac013a0b",
                "sha256:7c1699dfe0cf8ff607dbdcc1e9b9af1755371f92a68f706051cc8c37d447c905",
                "sha256:88e5fcfb52ee7b911e8bb6d6aa2fd21fbecc674eadd44118a9cc3863f938e735",
                "sha256:8defac2f2ccd6805ebf65f5eeb132adcf2ab57aa11fdf4c0dd5169a004710e7d",
                "sha256:98c7086708b163d425c67c7a91bad6e466bb99d797aa64f965e9d25c12111a5e",
                "sha256:9add70b36c5666a2ed02b43b335fe19002ee5235efd4b8a89bfcf9005bebac0d",
                "sha256:9bf40443012702a1d2070043cb6291650a0841ece432556f784f004937f0f32c",
                "sha256:ade5e387d2ad0d7ebf59146cc00c8044acbd863725f887353a10df825fc8ae21",
                "sha256:b00c1de48212e4cc9603895652c5c410df699856a2853135b3967591e4beebc2",
                "sha256:b1282f8c00509d99fef04d8ba936b156d419be841854fe901d8ae224c59f0be5",
                "sha256:b2051432115498d3562c084a49bba65d97cf251f5a331c64a12ee7e04dacc51b",
                "sha256:ba59edeaa2fc6114428f1637ffff42da1e311e29382d81b339c1817d37ec93c6",
                "sha256:c8716a48d94b06bb3b2524c2b77e055fb313aeb4ea620c8dd03a105574ba704f",
                "sha256:cd5df75523866410809ca100dc9681e301e3c27567cf498077e8551b6d20e42f",
                "sha256:cdb132fc825c38e1aeec2c8aa9338310d29d337bebbd7baa06889d09a60a1fa2",
                "sha256:e249096428b3ae81b08327a63a485ad0878de3fb939049038579ac0ef61e17e7",
                "sha256:e8313f01ba26fbbe36c7be1966a7b7424942f670f38e666995b88d012765b9be"
            ],
            "markers": "python_version >= '2.7' and python_version not in '3.0, 3.1, 3.2, 3.3'",
            "version": "==1.1.1"
        },
        "pydub": {
            "hashes": [
                "sha256:25fdfbbfd4c69363006a27c7bd2346c4b886a0dd3da264c14d858b71a9593284",
                "sha256:630c68bfff9bb27cbc5e1f02923f717c3bc5f4d73fd685fda08b6ce90f76dc69"
            ],
            "index": "pypi",
            "version": "==0.24.1"
        },
        "pympi-ling": {
            "hashes": [
                "sha256:3949a86fa9271af82c84269bd660ea9bcea17d7bd749fe33d50eb7014b355ef2"
            ],
            "index": "pypi",
            "version": "==1.69"
        },
        "python-decouple": {
            "hashes": [
                "sha256:2e5adb0263a4f963b58d7407c4760a2465d464ee212d733e2a2c179e54c08d8f",
                "sha256:a8268466e6389a639a20deab9d880faee186eb1eb6a05e54375bdf158d691981"
            ],
            "index": "pypi",
            "version": "==3.4"
        },
        "pytz": {
            "hashes": [
                "sha256:16962c5fb8db4a8f63a26646d8886e9d769b6c511543557bc84e9569fb9a9cb4",
                "sha256:180befebb1927b16f6b57101720075a984c019ac16b1b7575673bea42c6c3da5"
<<<<<<< HEAD
            ],
            "version": "==2020.5"
        },
        "requests": {
            "hashes": [
                "sha256:27973dd4a904a4f13b263a19c866c13b92a39ed1c964655f025f3f8d3d75b804",
                "sha256:c210084e36a42ae6b9219e00e48287def368a26d03a048ddad7bfee44f75871e"
            ],
=======
            ],
            "version": "==2020.5"
        },
        "requests": {
            "hashes": [
                "sha256:27973dd4a904a4f13b263a19c866c13b92a39ed1c964655f025f3f8d3d75b804",
                "sha256:c210084e36a42ae6b9219e00e48287def368a26d03a048ddad7bfee44f75871e"
            ],
>>>>>>> b67c548c
            "index": "pypi",
            "version": "==2.25.1"
        },
        "sh": {
            "hashes": [
                "sha256:39aa9af22f6558a0c5d132881cf43e34828ca03e4ae11114852ca6a55c7c1d8e",
                "sha256:75e86a836f47de095d4531718fe8489e6f7446c75ddfa5596f632727b919ffae"
            ],
            "index": "pypi",
            "version": "==1.14.1"
        },
        "six": {
            "hashes": [
                "sha256:30639c035cdb23534cd4aa2dd52c3bf48f06e5f4a941509c8bafd8ce11080259",
                "sha256:8b74bedcbbbaca38ff6d7491d76f2b06b3592611af620f8426e82dddb04a5ced"
            ],
            "markers": "python_version >= '2.7' and python_version not in '3.0, 3.1, 3.2, 3.3'",
            "version": "==1.15.0"
        },
        "sqlparse": {
            "hashes": [
                "sha256:017cde379adbd6a1f15a61873f43e8274179378e95ef3fede90b5aa64d304ed0",
                "sha256:0f91fd2e829c44362cbcfab3e9ae12e22badaa8a29ad5ff599f9ec109f0454e8"
            ],
            "markers": "python_version >= '3.5'",
            "version": "==0.4.1"
        },
        "textgrid": {
            "hashes": [
                "sha256:78c459da90a2d2b8c5b66bcf78160bc5517518df6070712b8d9222bf2af87c9c",
                "sha256:819b467398da3b95932a456fb728d8293a21f958b698b00c266f3c018bb90910",
                "sha256:b4ac3ce41788f42b67711227f4e2e381271290db845c31169e3ca4f8fa915bbd"
            ],
            "index": "pypi",
            "version": "==1.5"
        },
        "typing-extensions": {
            "hashes": [
                "sha256:7cb407020f00f7bfc3cb3e7881628838e69d8f3fcab2f64742a5e76b2f841918",
                "sha256:99d4073b617d30288f569d3f13d2bd7548c3a7e4c8de87db09a9d29bb3a4a60c",
                "sha256:dafc7639cde7f1b6e1acc0f457842a83e722ccca8eef5270af2d74792619a89f"
            ],
            "index": "pypi",
            "version": "==3.7.4.3"
        },
        "urllib3": {
            "hashes": [
                "sha256:19188f96923873c92ccb987120ec4acaa12f0461fa9ce5d3d0772bc965a39e08",
                "sha256:d8ff90d979214d7b4f8ce956e80f4028fc6860e4431f731ea4a8c08f23f99473"
            ],
            "markers": "python_version >= '2.7' and python_version not in '3.0, 3.1, 3.2, 3.3, 3.4' and python_version < '4'",
            "version": "==1.26.2"
        }
    },
    "develop": {
        "asgiref": {
            "hashes": [
                "sha256:5ee950735509d04eb673bd7f7120f8fa1c9e2df495394992c73234d526907e17",
                "sha256:7162a3cb30ab0609f1a4c95938fd73e8604f63bdba516a7f7d64b83ff09478f0"
            ],
            "markers": "python_version >= '3.5'",
            "version": "==3.3.1"
        },
        "attrs": {
            "hashes": [
                "sha256:31b2eced602aa8423c2aea9c76a724617ed67cf9513173fd3a4f03e3a929c7e6",
                "sha256:832aa3cde19744e49938b91fea06d69ecb9e649c93ba974535d08ad92164f700"
            ],
            "markers": "python_version >= '2.7' and python_version not in '3.0, 3.1, 3.2, 3.3'",
            "version": "==20.3.0"
        },
        "django": {
            "hashes": [
                "sha256:558cb27930defd9a6042133258caf797b2d1dee233959f537e3dc475cb49bd7c",
                "sha256:cf5370a4d7765a9dd6d42a7b96b53c74f9446cd38209211304b210fe0404b861"
            ],
            "index": "pypi",
            "version": "==2.2.17"
        },
        "django-extensions": {
            "hashes": [
                "sha256:7cd002495ff0a0e5eb6cdd6be759600905b4e4079232ea27618fc46bdd853651",
                "sha256:c7f88625a53f631745d4f2bef9ec4dcb999ed59476393bdbbe99db8596778846"
            ],
            "index": "pypi",
            "version": "==3.1.0"
        },
        "django-stubs": {
            "hashes": [
                "sha256:30a7d99c694acf79c5d93d69a5a8e4b54d2a8c11dd672aa869006789e2189fa6",
                "sha256:ddd190aca5b9adb4d30760d5c64f67cb3658703f5f42c3bb0c2c71ff4d752c39"
            ],
            "index": "pypi",
            "version": "==1.7.0"
        },
        "gunicorn": {
            "hashes": [
                "sha256:1904bb2b8a43658807108d59c3f3d56c2b6121a701161de0ddf9ad140073c626",
                "sha256:cd4a810dd51bf497552cf3f863b575dabd73d6ad6a91075b65936b151cbf4f9c"
            ],
            "index": "pypi",
            "version": "==20.0.4"
        },
        "hypothesis": {
            "hashes": [
<<<<<<< HEAD
                "sha256:58ecc8e368be95688d01b1dee788f5b1c1e3d0f31043dc19f014f241f40fa187",
                "sha256:ae616551c8ebe897454e2de5183e325f6a109f70d45b7380154ed974ce8d4772"
            ],
            "index": "pypi",
            "version": "==6.0.2"
=======
                "sha256:c606c5141ea167a6893ffaea2647a263b93f8db6af28f58b526ce2edce08685a",
                "sha256:de3c21d89e2d9e36463a57706b411fad37158f2dc704e357b7f3b1ddd2669aa4"
            ],
            "index": "pypi",
            "version": "==6.0.3"
>>>>>>> b67c548c
        },
        "importlib-metadata": {
            "hashes": [
                "sha256:ace61d5fc652dc280e7b6b4ff732a9c2d40db2c0f92bc6cb74e07b73d53a1771",
                "sha256:fa5daa4477a7414ae34e95942e4dd07f62adf589143c875c133c1e53c4eff38d"
            ],
            "markers": "python_version < '3.8'",
            "version": "==3.4.0"
        },
        "iniconfig": {
            "hashes": [
                "sha256:011e24c64b7f47f6ebd835bb12a743f2fbe9a26d4cecaa7f53bc4f35ee9da8b3",
                "sha256:bc3af051d7d14b2ee5ef9969666def0cd1a000e121eaea580d4a313df4b37f32"
            ],
            "version": "==1.1.1"
        },
        "isort": {
            "hashes": [
                "sha256:c729845434366216d320e936b8ad6f9d681aab72dc7cbc2d51bedc3582f3ad1e",
                "sha256:fff4f0c04e1825522ce6949973e83110a6e907750cd92d128b0d14aaaadbffdc"
            ],
            "index": "pypi",
            "version": "==5.7.0"
        },
        "model-bakery": {
            "hashes": [
                "sha256:c2b3521a866b2b25ee0b5f953bfa385ef7d27ad75f30abf5e2de6dd61160c404",
                "sha256:d3260bd055c25998b54eda2082a507ba7fd113fe071156bdad065da426b14851"
            ],
            "index": "pypi",
            "version": "==1.2.1"
        },
        "mypy": {
            "hashes": [
<<<<<<< HEAD
                "sha256:0a0d102247c16ce93c97066443d11e2d36e6cc2a32d8ccc1f705268970479324",
                "sha256:0d34d6b122597d48a36d6c59e35341f410d4abfa771d96d04ae2c468dd201abc",
                "sha256:2170492030f6faa537647d29945786d297e4862765f0b4ac5930ff62e300d802",
                "sha256:2842d4fbd1b12ab422346376aad03ff5d0805b706102e475e962370f874a5122",
                "sha256:2b21ba45ad9ef2e2eb88ce4aeadd0112d0f5026418324176fd494a6824b74975",
                "sha256:72060bf64f290fb629bd4a67c707a66fd88ca26e413a91384b18db3876e57ed7",
                "sha256:af4e9ff1834e565f1baa74ccf7ae2564ae38c8df2a85b057af1dbbc958eb6666",
                "sha256:bd03b3cf666bff8d710d633d1c56ab7facbdc204d567715cb3b9f85c6e94f669",
                "sha256:c614194e01c85bb2e551c421397e49afb2872c88b5830e3554f0519f9fb1c178",
                "sha256:cf4e7bf7f1214826cf7333627cb2547c0db7e3078723227820d0a2490f117a01",
                "sha256:da56dedcd7cd502ccd3c5dddc656cb36113dd793ad466e894574125945653cea",
                "sha256:e86bdace26c5fe9cf8cb735e7cedfe7850ad92b327ac5d797c656717d2ca66de",
                "sha256:e97e9c13d67fbe524be17e4d8025d51a7dca38f90de2e462243ab8ed8a9178d1",
                "sha256:eea260feb1830a627fb526d22fbb426b750d9f5a47b624e8d5e7e004359b219c"
            ],
            "index": "pypi",
            "version": "==0.790"
=======
                "sha256:0d2fc8beb99cd88f2d7e20d69131353053fbecea17904ee6f0348759302c52fa",
                "sha256:2b216eacca0ec0ee124af9429bfd858d5619a0725ee5f88057e6e076f9eb1a7b",
                "sha256:319ee5c248a7c3f94477f92a729b7ab06bf8a6d04447ef3aa8c9ba2aa47c6dcf",
                "sha256:3e0c159a7853e3521e3f582adb1f3eac66d0b0639d434278e2867af3a8c62653",
                "sha256:5615785d3e2f4f03ab7697983d82c4b98af5c321614f51b8f1034eb9ebe48363",
                "sha256:5ff616787122774f510caeb7b980542a7cc2222be3f00837a304ea85cd56e488",
                "sha256:6f8425fecd2ba6007e526209bb985ce7f49ed0d2ac1cc1a44f243380a06a84fb",
                "sha256:74f5aa50d0866bc6fb8e213441c41e466c86678c800700b87b012ed11c0a13e0",
                "sha256:90b6f46dc2181d74f80617deca611925d7e63007cf416397358aa42efb593e07",
                "sha256:947126195bfe4709c360e89b40114c6746ae248f04d379dca6f6ab677aa07641",
                "sha256:a301da58d566aca05f8f449403c710c50a9860782148332322decf73a603280b",
                "sha256:aa9d4901f3ee1a986a3a79fe079ffbf7f999478c281376f48faa31daaa814e86",
                "sha256:b9150db14a48a8fa114189bfe49baccdff89da8c6639c2717750c7ae62316738",
                "sha256:b95068a3ce3b50332c40e31a955653be245666a4bc7819d3c8898aa9fb9ea496",
                "sha256:ca7ad5aed210841f1e77f5f2f7d725b62c78fa77519312042c719ed2ab937876",
                "sha256:d16c54b0dffb861dc6318a8730952265876d90c5101085a4bc56913e8521ba19",
                "sha256:e0202e37756ed09daf4b0ba64ad2c245d357659e014c3f51d8cd0681ba66940a",
                "sha256:e1c84c65ff6d69fb42958ece5b1255394714e0aac4df5ffe151bc4fe19c7600a",
                "sha256:e32b7b282c4ed4e378bba8b8dfa08e1cfa6f6574067ef22f86bee5b1039de0c9",
                "sha256:e3b8432f8df19e3c11235c4563a7250666dc9aa7cdda58d21b4177b20256ca9f",
                "sha256:e497a544391f733eca922fdcb326d19e894789cd4ff61d48b4b195776476c5cf",
                "sha256:f5fdf935a46aa20aa937f2478480ebf4be9186e98e49cc3843af9a5795a49a25"
            ],
            "index": "pypi",
            "version": "==0.800"
>>>>>>> b67c548c
        },
        "mypy-extensions": {
            "hashes": [
                "sha256:090fedd75945a69ae91ce1303b5824f428daf5a028d2f6ab8a299250a846f15d",
                "sha256:2d82818f5bb3e369420cb3c4060a7970edba416647068eb4c5343488a6c604a8"
            ],
            "version": "==0.4.3"
        },
        "packaging": {
            "hashes": [
                "sha256:24e0da08660a87484d1602c30bb4902d74816b6985b93de36926f5bc95741858",
                "sha256:78598185a7008a470d64526a8059de9aaa449238f280fc9eb6b13ba6c4109093"
            ],
            "markers": "python_version >= '2.7' and python_version not in '3.0, 3.1, 3.2, 3.3'",
            "version": "==20.8"
        },
        "pluggy": {
            "hashes": [
                "sha256:15b2acde666561e1298d71b523007ed7364de07029219b604cf808bfa1c765b0",
                "sha256:966c145cd83c96502c3c3868f50408687b38434af77734af1e9ca461a4081d2d"
            ],
            "markers": "python_version >= '2.7' and python_version not in '3.0, 3.1, 3.2, 3.3'",
            "version": "==0.13.1"
        },
        "py": {
            "hashes": [
                "sha256:21b81bda15b66ef5e1a777a21c4dcd9c20ad3efd0b3f817e7a809035269e1bd3",
                "sha256:3b80836aa6d1feeaa108e046da6423ab8f6ceda6468545ae8d02d9d58d18818a"
            ],
            "markers": "python_version >= '2.7' and python_version not in '3.0, 3.1, 3.2, 3.3'",
            "version": "==1.10.0"
        },
        "pyparsing": {
            "hashes": [
                "sha256:c203ec8783bf771a155b207279b9bccb8dea02d8f0c9e5f8ead507bc3246ecc1",
                "sha256:ef9d7589ef3c200abe66653d3f1ab1033c3c419ae9b9bdb1240a85b024efc88b"
            ],
            "markers": "python_version >= '2.6' and python_version not in '3.0, 3.1, 3.2, 3.3'",
            "version": "==2.4.7"
        },
        "pytest": {
            "hashes": [
<<<<<<< HEAD
                "sha256:1969f797a1a0dbd8ccf0fecc80262312729afea9c17f1d70ebf85c5e76c6f7c8",
                "sha256:66e419b1899bc27346cb2c993e12c5e5e8daba9073c1fbce33b9807abc95c306"
            ],
            "index": "pypi",
            "version": "==6.2.1"
=======
                "sha256:9d1edf9e7d0b84d72ea3dbcdfd22b35fb543a5e8f2a60092dd578936bf63d7f9",
                "sha256:b574b57423e818210672e07ca1fa90aaf194a4f63f3ab909a2c67ebb22913839"
            ],
            "index": "pypi",
            "version": "==6.2.2"
>>>>>>> b67c548c
        },
        "pytest-django": {
            "hashes": [
                "sha256:10e384e6b8912ded92db64c58be8139d9ae23fb8361e5fc139d8e4f8fc601bc2",
                "sha256:26f02c16d36fd4c8672390deebe3413678d89f30720c16efb8b2a6bf63b9041f"
            ],
            "index": "pypi",
            "version": "==4.1.0"
        },
        "pytz": {
            "hashes": [
                "sha256:16962c5fb8db4a8f63a26646d8886e9d769b6c511543557bc84e9569fb9a9cb4",
                "sha256:180befebb1927b16f6b57101720075a984c019ac16b1b7575673bea42c6c3da5"
            ],
            "version": "==2020.5"
        },
        "sortedcontainers": {
            "hashes": [
                "sha256:37257a32add0a3ee490bb170b599e93095eed89a55da91fa9f48753ea12fd73f",
                "sha256:59cc937650cf60d677c16775597c89a960658a09cf7c1a668f86e1e4464b10a1"
            ],
            "version": "==2.3.0"
        },
        "sqlparse": {
            "hashes": [
                "sha256:017cde379adbd6a1f15a61873f43e8274179378e95ef3fede90b5aa64d304ed0",
                "sha256:0f91fd2e829c44362cbcfab3e9ae12e22badaa8a29ad5ff599f9ec109f0454e8"
            ],
            "markers": "python_version >= '3.5'",
            "version": "==0.4.1"
        },
        "toml": {
            "hashes": [
                "sha256:806143ae5bfb6a3c6e736a764057db0e6a0e05e338b5630894a5f779cabb4f9b",
                "sha256:b3bda1d108d5dd99f4a20d24d9c348e91c4db7ab1b749200bded2f839ccbe68f"
            ],
            "markers": "python_version >= '2.6' and python_version not in '3.0, 3.1, 3.2, 3.3'",
            "version": "==0.10.2"
        },
        "typed-ast": {
            "hashes": [
                "sha256:07d49388d5bf7e863f7fa2f124b1b1d89d8aa0e2f7812faff0a5658c01c59aa1",
                "sha256:14bf1522cdee369e8f5581238edac09150c765ec1cb33615855889cf33dcb92d",
                "sha256:240296b27397e4e37874abb1df2a608a92df85cf3e2a04d0d4d61055c8305ba6",
                "sha256:36d829b31ab67d6fcb30e185ec996e1f72b892255a745d3a82138c97d21ed1cd",
                "sha256:37f48d46d733d57cc70fd5f30572d11ab8ed92da6e6b28e024e4a3edfb456e37",
                "sha256:4c790331247081ea7c632a76d5b2a265e6d325ecd3179d06e9cf8d46d90dd151",
                "sha256:5dcfc2e264bd8a1db8b11a892bd1647154ce03eeba94b461effe68790d8b8e07",
                "sha256:7147e2a76c75f0f64c4319886e7639e490fee87c9d25cb1d4faef1d8cf83a440",
                "sha256:7703620125e4fb79b64aa52427ec192822e9f45d37d4b6625ab37ef403e1df70",
                "sha256:8368f83e93c7156ccd40e49a783a6a6850ca25b556c0fa0240ed0f659d2fe496",
                "sha256:84aa6223d71012c68d577c83f4e7db50d11d6b1399a9c779046d75e24bed74ea",
                "sha256:85f95aa97a35bdb2f2f7d10ec5bbdac0aeb9dafdaf88e17492da0504de2e6400",
                "sha256:8db0e856712f79c45956da0c9a40ca4246abc3485ae0d7ecc86a20f5e4c09abc",
                "sha256:9044ef2df88d7f33692ae3f18d3be63dec69c4fb1b5a4a9ac950f9b4ba571606",
                "sha256:963c80b583b0661918718b095e02303d8078950b26cc00b5e5ea9ababe0de1fc",
                "sha256:987f15737aba2ab5f3928c617ccf1ce412e2e321c77ab16ca5a293e7bbffd581",
                "sha256:9ec45db0c766f196ae629e509f059ff05fc3148f9ffd28f3cfe75d4afb485412",
                "sha256:9fc0b3cb5d1720e7141d103cf4819aea239f7d136acf9ee4a69b047b7986175a",
                "sha256:a2c927c49f2029291fbabd673d51a2180038f8cd5a5b2f290f78c4516be48be2",
                "sha256:a38878a223bdd37c9709d07cd357bb79f4c760b29210e14ad0fb395294583787",
                "sha256:b4fcdcfa302538f70929eb7b392f536a237cbe2ed9cba88e3bf5027b39f5f77f",
                "sha256:c0c74e5579af4b977c8b932f40a5464764b2f86681327410aa028a22d2f54937",
                "sha256:c1c876fd795b36126f773db9cbb393f19808edd2637e00fd6caba0e25f2c7b64",
                "sha256:c9aadc4924d4b5799112837b226160428524a9a45f830e0d0f184b19e4090487",
                "sha256:cc7b98bf58167b7f2db91a4327da24fb93368838eb84a44c472283778fc2446b",
                "sha256:cf54cfa843f297991b7388c281cb3855d911137223c6b6d2dd82a47ae5125a41",
                "sha256:d003156bb6a59cda9050e983441b7fa2487f7800d76bdc065566b7d728b4581a",
                "sha256:d175297e9533d8d37437abc14e8a83cbc68af93cc9c1c59c2c292ec59a0697a3",
                "sha256:d746a437cdbca200622385305aedd9aef68e8a645e385cc483bdc5e488f07166",
                "sha256:e683e409e5c45d5c9082dc1daf13f6374300806240719f95dc783d1fc942af10"
            ],
            "version": "==1.4.2"
        },
        "typing-extensions": {
            "hashes": [
                "sha256:7cb407020f00f7bfc3cb3e7881628838e69d8f3fcab2f64742a5e76b2f841918",
                "sha256:99d4073b617d30288f569d3f13d2bd7548c3a7e4c8de87db09a9d29bb3a4a60c",
                "sha256:dafc7639cde7f1b6e1acc0f457842a83e722ccca8eef5270af2d74792619a89f"
            ],
            "index": "pypi",
            "version": "==3.7.4.3"
        },
        "zipp": {
            "hashes": [
                "sha256:102c24ef8f171fd729d46599845e95c7ab894a4cf45f5de11a44cc7444fb1108",
                "sha256:ed5eee1974372595f9e416cc7bbeeb12335201d8081ca8a0743c954d4446e5cb"
            ],
            "markers": "python_version >= '3.6'",
            "version": "==3.4.0"
        }
    }
}<|MERGE_RESOLUTION|>--- conflicted
+++ resolved
@@ -1,11 +1,7 @@
 {
     "_meta": {
         "hash": {
-<<<<<<< HEAD
-            "sha256": "d3b95a05ae338781d61c1ff16505e3a4b946fea1943ff1154415304596b5f8ca"
-=======
             "sha256": "bb91a251ff16136c1aa5ba5cb55de9d06af3e7de251858461459b591b6818dd7"
->>>>>>> b67c548c
         },
         "pipfile-spec": 6,
         "requires": {
@@ -176,7 +172,6 @@
             "hashes": [
                 "sha256:16962c5fb8db4a8f63a26646d8886e9d769b6c511543557bc84e9569fb9a9cb4",
                 "sha256:180befebb1927b16f6b57101720075a984c019ac16b1b7575673bea42c6c3da5"
-<<<<<<< HEAD
             ],
             "version": "==2020.5"
         },
@@ -185,16 +180,6 @@
                 "sha256:27973dd4a904a4f13b263a19c866c13b92a39ed1c964655f025f3f8d3d75b804",
                 "sha256:c210084e36a42ae6b9219e00e48287def368a26d03a048ddad7bfee44f75871e"
             ],
-=======
-            ],
-            "version": "==2020.5"
-        },
-        "requests": {
-            "hashes": [
-                "sha256:27973dd4a904a4f13b263a19c866c13b92a39ed1c964655f025f3f8d3d75b804",
-                "sha256:c210084e36a42ae6b9219e00e48287def368a26d03a048ddad7bfee44f75871e"
-            ],
->>>>>>> b67c548c
             "index": "pypi",
             "version": "==2.25.1"
         },
@@ -300,19 +285,11 @@
         },
         "hypothesis": {
             "hashes": [
-<<<<<<< HEAD
-                "sha256:58ecc8e368be95688d01b1dee788f5b1c1e3d0f31043dc19f014f241f40fa187",
-                "sha256:ae616551c8ebe897454e2de5183e325f6a109f70d45b7380154ed974ce8d4772"
-            ],
-            "index": "pypi",
-            "version": "==6.0.2"
-=======
                 "sha256:c606c5141ea167a6893ffaea2647a263b93f8db6af28f58b526ce2edce08685a",
                 "sha256:de3c21d89e2d9e36463a57706b411fad37158f2dc704e357b7f3b1ddd2669aa4"
             ],
             "index": "pypi",
             "version": "==6.0.3"
->>>>>>> b67c548c
         },
         "importlib-metadata": {
             "hashes": [
@@ -347,25 +324,6 @@
         },
         "mypy": {
             "hashes": [
-<<<<<<< HEAD
-                "sha256:0a0d102247c16ce93c97066443d11e2d36e6cc2a32d8ccc1f705268970479324",
-                "sha256:0d34d6b122597d48a36d6c59e35341f410d4abfa771d96d04ae2c468dd201abc",
-                "sha256:2170492030f6faa537647d29945786d297e4862765f0b4ac5930ff62e300d802",
-                "sha256:2842d4fbd1b12ab422346376aad03ff5d0805b706102e475e962370f874a5122",
-                "sha256:2b21ba45ad9ef2e2eb88ce4aeadd0112d0f5026418324176fd494a6824b74975",
-                "sha256:72060bf64f290fb629bd4a67c707a66fd88ca26e413a91384b18db3876e57ed7",
-                "sha256:af4e9ff1834e565f1baa74ccf7ae2564ae38c8df2a85b057af1dbbc958eb6666",
-                "sha256:bd03b3cf666bff8d710d633d1c56ab7facbdc204d567715cb3b9f85c6e94f669",
-                "sha256:c614194e01c85bb2e551c421397e49afb2872c88b5830e3554f0519f9fb1c178",
-                "sha256:cf4e7bf7f1214826cf7333627cb2547c0db7e3078723227820d0a2490f117a01",
-                "sha256:da56dedcd7cd502ccd3c5dddc656cb36113dd793ad466e894574125945653cea",
-                "sha256:e86bdace26c5fe9cf8cb735e7cedfe7850ad92b327ac5d797c656717d2ca66de",
-                "sha256:e97e9c13d67fbe524be17e4d8025d51a7dca38f90de2e462243ab8ed8a9178d1",
-                "sha256:eea260feb1830a627fb526d22fbb426b750d9f5a47b624e8d5e7e004359b219c"
-            ],
-            "index": "pypi",
-            "version": "==0.790"
-=======
                 "sha256:0d2fc8beb99cd88f2d7e20d69131353053fbecea17904ee6f0348759302c52fa",
                 "sha256:2b216eacca0ec0ee124af9429bfd858d5619a0725ee5f88057e6e076f9eb1a7b",
                 "sha256:319ee5c248a7c3f94477f92a729b7ab06bf8a6d04447ef3aa8c9ba2aa47c6dcf",
@@ -391,7 +349,6 @@
             ],
             "index": "pypi",
             "version": "==0.800"
->>>>>>> b67c548c
         },
         "mypy-extensions": {
             "hashes": [
@@ -434,19 +391,11 @@
         },
         "pytest": {
             "hashes": [
-<<<<<<< HEAD
-                "sha256:1969f797a1a0dbd8ccf0fecc80262312729afea9c17f1d70ebf85c5e76c6f7c8",
-                "sha256:66e419b1899bc27346cb2c993e12c5e5e8daba9073c1fbce33b9807abc95c306"
-            ],
-            "index": "pypi",
-            "version": "==6.2.1"
-=======
                 "sha256:9d1edf9e7d0b84d72ea3dbcdfd22b35fb543a5e8f2a60092dd578936bf63d7f9",
                 "sha256:b574b57423e818210672e07ca1fa90aaf194a4f63f3ab909a2c67ebb22913839"
             ],
             "index": "pypi",
             "version": "==6.2.2"
->>>>>>> b67c548c
         },
         "pytest-django": {
             "hashes": [
