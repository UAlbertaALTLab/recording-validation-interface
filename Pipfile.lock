{
    "_meta": {
        "hash": {
<<<<<<< HEAD
            "sha256": "9d6417b8dedd9b18bf18a6109a150c320b0c00d4bd10426356ad968ee80df64e"
=======
            "sha256": "5ed8ba854d33aa70743ff30487c8ad3c78dda792bf28b64ea33714b81e1a1b86"
>>>>>>> 87425f28
        },
        "pipfile-spec": 6,
        "requires": {
            "python_version": "3.7"
        },
        "sources": [
            {
                "name": "pypi",
                "url": "https://pypi.org/simple",
                "verify_ssl": true
            }
        ]
    },
    "default": {
        "appdirs": {
            "hashes": [
                "sha256:7d5d0167b2b1ba821647616af46a749d1c653740dd0d2415100fe26e27afdf41",
                "sha256:a841dacd6b99318a741b166adb07e19ee71a274450e68237b4650ca1055ab128"
            ],
            "version": "==1.4.4"
        },
        "black": {
            "hashes": [
                "sha256:1c02557aa099101b9d21496f8a914e9ed2222ef70336404eeeac8edba836fbea"
            ],
            "index": "pypi",
            "version": "==20.8b1"
        },
        "bnmutils": {
            "hashes": [
                "sha256:62fef049f3b83d120573c5eb823862a746cc2d9e6c50ebd95976ab2ffb831c0f",
                "sha256:bf21ac21e04aa1db35160bb38690e22d8d10571b6dd1364c331cdb7031f14021"
            ],
            "markers": "python_version >= '3'",
            "version": "==1.0.3"
        },
        "certifi": {
            "hashes": [
                "sha256:1a4995114262bffbc2413b159f2a1a480c969de6e6eb13ee966d470af86af59c",
                "sha256:719a74fb9e33b9bd44cc7f3a8d94bc35e4049deebe19ba7d8e108280cfd59830"
            ],
            "version": "==2020.12.5"
        },
        "chardet": {
            "hashes": [
                "sha256:0d6f53a15db4120f2b08c94f11e7d93d2c911ee118b6b30a04ec3ee8310179fa",
                "sha256:f864054d66fd9118f2e67044ac8981a54775ec5b67aed0441892edb553d21da5"
            ],
            "markers": "python_version >= '2.7' and python_version not in '3.0, 3.1, 3.2, 3.3, 3.4'",
            "version": "==4.0.0"
        },
        "click": {
            "hashes": [
                "sha256:d2b5255c7c6349bc1bd1e59e08cd12acbbd63ce649f2588755783aa94dfb6b1a",
                "sha256:dacca89f4bfadd5de3d7489b7c8a566eee0d3676333fbb50030263894c38c0dc"
            ],
            "markers": "python_version >= '2.7' and python_version not in '3.0, 3.1, 3.2, 3.3, 3.4'",
            "version": "==7.1.2"
        },
        "divvunspell-python": {
            "git": "https://github.com/divvun/divvunspell-sdk-python",
            "ref": "3aa656d36a2fa1ede90e53c320b2095c05cf7c05"
        },
        "django": {
            "hashes": [
                "sha256:30c235dec87e05667597e339f194c9fed6c855bda637266ceee891bf9093da43",
                "sha256:e319a7164d6d30cb177b3fd74d02c52f1185c37304057bb76d74047889c605d9"
            ],
            "index": "pypi",
            "version": "==2.2.19"
        },
        "django-simple-history": {
            "hashes": [
                "sha256:3b7bf6bfbcf973afca123c5786c72b917ed4d92d7bf3b6cb70fe2e3850e763a3",
                "sha256:e7e830cb7a768dc90d6ba0507f8023f889bcb62fe31a08f18fac102c55eec539"
            ],
            "index": "pypi",
            "version": "==2.12.0"
        },
        "docopt": {
            "hashes": [
                "sha256:49b3a825280bd66b3aa83585ef59c4a8c82f2c8a522dbe754a8bc8d08c85c491"
            ],
            "index": "pypi",
            "version": "==0.6.2"
        },
        "idna": {
            "hashes": [
                "sha256:b307872f855b18632ce0c21c5e45be78c0ea7ae4c15c828c20788b26921eb3f6",
                "sha256:b97d804b1e9b523befed77c48dacec60e6dcb0b5391d57af6a65a312a90648c0"
            ],
            "markers": "python_version >= '2.7' and python_version not in '3.0, 3.1, 3.2, 3.3'",
            "version": "==2.10"
        },
        "jinja2": {
            "hashes": [
                "sha256:03e47ad063331dd6a3f04a43eddca8a966a26ba0c5b7207a9a9e4e08f1b29419",
                "sha256:a6d58433de0ae800347cab1fa3043cebbabe8baa9d29e668f1c768cb87a333c6"
            ],
            "index": "pypi",
            "version": "==2.11.3"
        },
        "logme": {
            "hashes": [
                "sha256:320006cf6c7898ca76698b48f9a40fb172bdafd713a1c942baaa70efcb6c7338",
                "sha256:c1f0a7f72750669fba500920aadcd10a665c3bc176425c0de97cdd7b5b19e65f"
            ],
            "index": "pypi",
            "version": "==1.3.2"
        },
        "markupsafe": {
            "hashes": [
                "sha256:00bc623926325b26bb9605ae9eae8a215691f33cae5df11ca5424f06f2d1f473",
                "sha256:09027a7803a62ca78792ad89403b1b7a73a01c8cb65909cd876f7fcebd79b161",
                "sha256:09c4b7f37d6c648cb13f9230d847adf22f8171b1ccc4d5682398e77f40309235",
                "sha256:1027c282dad077d0bae18be6794e6b6b8c91d58ed8a8d89a89d59693b9131db5",
                "sha256:13d3144e1e340870b25e7b10b98d779608c02016d5184cfb9927a9f10c689f42",
                "sha256:195d7d2c4fbb0ee8139a6cf67194f3973a6b3042d742ebe0a9ed36d8b6f0c07f",
                "sha256:22c178a091fc6630d0d045bdb5992d2dfe14e3259760e713c490da5323866c39",
                "sha256:24982cc2533820871eba85ba648cd53d8623687ff11cbb805be4ff7b4c971aff",
                "sha256:29872e92839765e546828bb7754a68c418d927cd064fd4708fab9fe9c8bb116b",
                "sha256:2beec1e0de6924ea551859edb9e7679da6e4870d32cb766240ce17e0a0ba2014",
                "sha256:3b8a6499709d29c2e2399569d96719a1b21dcd94410a586a18526b143ec8470f",
                "sha256:43a55c2930bbc139570ac2452adf3d70cdbb3cfe5912c71cdce1c2c6bbd9c5d1",
                "sha256:46c99d2de99945ec5cb54f23c8cd5689f6d7177305ebff350a58ce5f8de1669e",
                "sha256:500d4957e52ddc3351cabf489e79c91c17f6e0899158447047588650b5e69183",
                "sha256:535f6fc4d397c1563d08b88e485c3496cf5784e927af890fb3c3aac7f933ec66",
                "sha256:596510de112c685489095da617b5bcbbac7dd6384aeebeda4df6025d0256a81b",
                "sha256:62fe6c95e3ec8a7fad637b7f3d372c15ec1caa01ab47926cfdf7a75b40e0eac1",
                "sha256:6788b695d50a51edb699cb55e35487e430fa21f1ed838122d722e0ff0ac5ba15",
                "sha256:6dd73240d2af64df90aa7c4e7481e23825ea70af4b4922f8ede5b9e35f78a3b1",
                "sha256:6f1e273a344928347c1290119b493a1f0303c52f5a5eae5f16d74f48c15d4a85",
                "sha256:6fffc775d90dcc9aed1b89219549b329a9250d918fd0b8fa8d93d154918422e1",
                "sha256:717ba8fe3ae9cc0006d7c451f0bb265ee07739daf76355d06366154ee68d221e",
                "sha256:79855e1c5b8da654cf486b830bd42c06e8780cea587384cf6545b7d9ac013a0b",
                "sha256:7c1699dfe0cf8ff607dbdcc1e9b9af1755371f92a68f706051cc8c37d447c905",
                "sha256:7fed13866cf14bba33e7176717346713881f56d9d2bcebab207f7a036f41b850",
                "sha256:84dee80c15f1b560d55bcfe6d47b27d070b4681c699c572af2e3c7cc90a3b8e0",
                "sha256:88e5fcfb52ee7b911e8bb6d6aa2fd21fbecc674eadd44118a9cc3863f938e735",
                "sha256:8defac2f2ccd6805ebf65f5eeb132adcf2ab57aa11fdf4c0dd5169a004710e7d",
                "sha256:98bae9582248d6cf62321dcb52aaf5d9adf0bad3b40582925ef7c7f0ed85fceb",
                "sha256:98c7086708b163d425c67c7a91bad6e466bb99d797aa64f965e9d25c12111a5e",
                "sha256:9add70b36c5666a2ed02b43b335fe19002ee5235efd4b8a89bfcf9005bebac0d",
                "sha256:9bf40443012702a1d2070043cb6291650a0841ece432556f784f004937f0f32c",
                "sha256:a6a744282b7718a2a62d2ed9d993cad6f5f585605ad352c11de459f4108df0a1",
                "sha256:acf08ac40292838b3cbbb06cfe9b2cb9ec78fce8baca31ddb87aaac2e2dc3bc2",
                "sha256:ade5e387d2ad0d7ebf59146cc00c8044acbd863725f887353a10df825fc8ae21",
                "sha256:b00c1de48212e4cc9603895652c5c410df699856a2853135b3967591e4beebc2",
                "sha256:b1282f8c00509d99fef04d8ba936b156d419be841854fe901d8ae224c59f0be5",
                "sha256:b1dba4527182c95a0db8b6060cc98ac49b9e2f5e64320e2b56e47cb2831978c7",
                "sha256:b2051432115498d3562c084a49bba65d97cf251f5a331c64a12ee7e04dacc51b",
                "sha256:b7d644ddb4dbd407d31ffb699f1d140bc35478da613b441c582aeb7c43838dd8",
                "sha256:ba59edeaa2fc6114428f1637ffff42da1e311e29382d81b339c1817d37ec93c6",
                "sha256:bf5aa3cbcfdf57fa2ee9cd1822c862ef23037f5c832ad09cfea57fa846dec193",
                "sha256:c8716a48d94b06bb3b2524c2b77e055fb313aeb4ea620c8dd03a105574ba704f",
                "sha256:caabedc8323f1e93231b52fc32bdcde6db817623d33e100708d9a68e1f53b26b",
                "sha256:cd5df75523866410809ca100dc9681e301e3c27567cf498077e8551b6d20e42f",
                "sha256:cdb132fc825c38e1aeec2c8aa9338310d29d337bebbd7baa06889d09a60a1fa2",
                "sha256:d53bc011414228441014aa71dbec320c66468c1030aae3a6e29778a3382d96e5",
                "sha256:d73a845f227b0bfe8a7455ee623525ee656a9e2e749e4742706d80a6065d5e2c",
                "sha256:d9be0ba6c527163cbed5e0857c451fcd092ce83947944d6c14bc95441203f032",
                "sha256:e249096428b3ae81b08327a63a485ad0878de3fb939049038579ac0ef61e17e7",
                "sha256:e8313f01ba26fbbe36c7be1966a7b7424942f670f38e666995b88d012765b9be",
                "sha256:feb7b34d6325451ef96bc0e36e1a6c0c1c64bc1fbec4b854f4529e51887b1621"
            ],
            "markers": "python_version >= '2.7' and python_version not in '3.0, 3.1, 3.2, 3.3'",
            "version": "==1.1.1"
        },
        "mypy-extensions": {
            "hashes": [
                "sha256:090fedd75945a69ae91ce1303b5824f428daf5a028d2f6ab8a299250a846f15d",
                "sha256:2d82818f5bb3e369420cb3c4060a7970edba416647068eb4c5343488a6c604a8"
            ],
            "version": "==0.4.3"
        },
        "pathspec": {
            "hashes": [
                "sha256:86379d6b86d75816baba717e64b1a3a3469deb93bb76d613c9ce79edc5cb68fd",
                "sha256:aa0cb481c4041bf52ffa7b0d8fa6cd3e88a2ca4879c533c9153882ee2556790d"
            ],
            "version": "==0.8.1"
        },
        "pydub": {
            "hashes": [
                "sha256:65617e33033874b59d87db603aa1ed450633288aefead953b30bded59cb599a6",
                "sha256:980a33ce9949cab2a569606b65674d748ecbca4f0796887fd6f46173a7b0d30f"
            ],
            "index": "pypi",
            "version": "==0.25.1"
        },
        "pympi-ling": {
            "hashes": [
                "sha256:3949a86fa9271af82c84269bd660ea9bcea17d7bd749fe33d50eb7014b355ef2"
            ],
            "index": "pypi",
            "version": "==1.69"
        },
        "python-decouple": {
            "hashes": [
                "sha256:2e5adb0263a4f963b58d7407c4760a2465d464ee212d733e2a2c179e54c08d8f",
                "sha256:a8268466e6389a639a20deab9d880faee186eb1eb6a05e54375bdf158d691981"
            ],
            "index": "pypi",
            "version": "==3.4"
        },
        "pytz": {
            "hashes": [
                "sha256:83a4a90894bf38e243cf052c8b58f381bfe9a7a483f6a9cab140bc7f702ac4da",
                "sha256:eb10ce3e7736052ed3623d49975ce333bcd712c7bb19a58b9e2089d4057d0798"
            ],
            "version": "==2021.1"
        },
        "regex": {
            "hashes": [
                "sha256:07ef35301b4484bce843831e7039a84e19d8d33b3f8b2f9aab86c376813d0139",
                "sha256:13f50969028e81765ed2a1c5fcfdc246c245cf8d47986d5172e82ab1a0c42ee5",
                "sha256:14de88eda0976020528efc92d0a1f8830e2fb0de2ae6005a6fc4e062553031fa",
                "sha256:159fac1a4731409c830d32913f13f68346d6b8e39650ed5d704a9ce2f9ef9cb3",
                "sha256:18e25e0afe1cf0f62781a150c1454b2113785401ba285c745acf10c8ca8917df",
                "sha256:201e2619a77b21a7780580ab7b5ce43835e242d3e20fef50f66a8df0542e437f",
                "sha256:360a01b5fa2ad35b3113ae0c07fb544ad180603fa3b1f074f52d98c1096fa15e",
                "sha256:39c44532d0e4f1639a89e52355b949573e1e2c5116106a395642cbbae0ff9bcd",
                "sha256:3d9356add82cff75413bec360c1eca3e58db4a9f5dafa1f19650958a81e3249d",
                "sha256:3d9a7e215e02bd7646a91fb8bcba30bc55fd42a719d6b35cf80e5bae31d9134e",
                "sha256:4651f839dbde0816798e698626af6a2469eee6d9964824bb5386091255a1694f",
                "sha256:486a5f8e11e1f5bbfcad87f7c7745eb14796642323e7e1829a331f87a713daaa",
                "sha256:4b8a1fb724904139149a43e172850f35aa6ea97fb0545244dc0b805e0154ed68",
                "sha256:4c0788010a93ace8a174d73e7c6c9d3e6e3b7ad99a453c8ee8c975ddd9965643",
                "sha256:4c2e364491406b7888c2ad4428245fc56c327e34a5dfe58fd40df272b3c3dab3",
                "sha256:575a832e09d237ae5fedb825a7a5bc6a116090dd57d6417d4f3b75121c73e3be",
                "sha256:5770a51180d85ea468234bc7987f5597803a4c3d7463e7323322fe4a1b181578",
                "sha256:633497504e2a485a70a3268d4fc403fe3063a50a50eed1039083e9471ad0101c",
                "sha256:63f3ca8451e5ff7133ffbec9eda641aeab2001be1a01878990f6c87e3c44b9d5",
                "sha256:709f65bb2fa9825f09892617d01246002097f8f9b6dde8d1bb4083cf554701ba",
                "sha256:808404898e9a765e4058bf3d7607d0629000e0a14a6782ccbb089296b76fa8fe",
                "sha256:882f53afe31ef0425b405a3f601c0009b44206ea7f55ee1c606aad3cc213a52c",
                "sha256:8bd4f91f3fb1c9b1380d6894bd5b4a519409135bec14c0c80151e58394a4e88a",
                "sha256:8e65e3e4c6feadf6770e2ad89ad3deb524bcb03d8dc679f381d0568c024e0deb",
                "sha256:976a54d44fd043d958a69b18705a910a8376196c6b6ee5f2596ffc11bff4420d",
                "sha256:a0d04128e005142260de3733591ddf476e4902c0c23c1af237d9acf3c96e1b38",
                "sha256:a0df9a0ad2aad49ea3c7f65edd2ffb3d5c59589b85992a6006354f6fb109bb18",
                "sha256:a2ee026f4156789df8644d23ef423e6194fad0bc53575534101bb1de5d67e8ce",
                "sha256:a59a2ee329b3de764b21495d78c92ab00b4ea79acef0f7ae8c1067f773570afa",
                "sha256:b97ec5d299c10d96617cc851b2e0f81ba5d9d6248413cd374ef7f3a8871ee4a6",
                "sha256:b98bc9db003f1079caf07b610377ed1ac2e2c11acc2bea4892e28cc5b509d8d5",
                "sha256:b9d8d286c53fe0cbc6d20bf3d583cabcd1499d89034524e3b94c93a5ab85ca90",
                "sha256:bcd945175c29a672f13fce13a11893556cd440e37c1b643d6eeab1988c8b209c",
                "sha256:c66221e947d7207457f8b6f42b12f613b09efa9669f65a587a2a71f6a0e4d106",
                "sha256:c782da0e45aff131f0bed6e66fbcfa589ff2862fc719b83a88640daa01a5aff7",
                "sha256:cb4ee827857a5ad9b8ae34d3c8cc51151cb4a3fe082c12ec20ec73e63cc7c6f0",
                "sha256:d47d359545b0ccad29d572ecd52c9da945de7cd6cf9c0cfcb0269f76d3555689",
                "sha256:dc9963aacb7da5177e40874585d7407c0f93fb9d7518ec58b86e562f633f36cd",
                "sha256:ea2f41445852c660ba7c3ebf7d70b3779b20d9ca8ba54485a17740db49f46932",
                "sha256:f5d0c921c99297354cecc5a416ee4280bd3f20fd81b9fb671ca6be71499c3fdf",
                "sha256:f85d6f41e34f6a2d1607e312820971872944f1661a73d33e1e82d35ea3305e14"
            ],
            "version": "==2021.3.17"
        },
        "requests": {
            "hashes": [
                "sha256:27973dd4a904a4f13b263a19c866c13b92a39ed1c964655f025f3f8d3d75b804",
                "sha256:c210084e36a42ae6b9219e00e48287def368a26d03a048ddad7bfee44f75871e"
            ],
            "index": "pypi",
            "version": "==2.25.1"
        },
        "sh": {
            "hashes": [
                "sha256:39aa9af22f6558a0c5d132881cf43e34828ca03e4ae11114852ca6a55c7c1d8e",
                "sha256:75e86a836f47de095d4531718fe8489e6f7446c75ddfa5596f632727b919ffae"
            ],
            "index": "pypi",
            "version": "==1.14.1"
        },
        "six": {
            "hashes": [
                "sha256:30639c035cdb23534cd4aa2dd52c3bf48f06e5f4a941509c8bafd8ce11080259",
                "sha256:8b74bedcbbbaca38ff6d7491d76f2b06b3592611af620f8426e82dddb04a5ced"
            ],
            "markers": "python_version >= '2.7' and python_version not in '3.0, 3.1, 3.2, 3.3'",
            "version": "==1.15.0"
        },
        "sqlparse": {
            "hashes": [
                "sha256:017cde379adbd6a1f15a61873f43e8274179378e95ef3fede90b5aa64d304ed0",
                "sha256:0f91fd2e829c44362cbcfab3e9ae12e22badaa8a29ad5ff599f9ec109f0454e8"
            ],
            "markers": "python_version >= '3.5'",
            "version": "==0.4.1"
        },
        "textgrid": {
            "hashes": [
                "sha256:78c459da90a2d2b8c5b66bcf78160bc5517518df6070712b8d9222bf2af87c9c",
                "sha256:819b467398da3b95932a456fb728d8293a21f958b698b00c266f3c018bb90910",
                "sha256:b4ac3ce41788f42b67711227f4e2e381271290db845c31169e3ca4f8fa915bbd"
            ],
            "index": "pypi",
            "version": "==1.5"
        },
        "toml": {
            "hashes": [
                "sha256:806143ae5bfb6a3c6e736a764057db0e6a0e05e338b5630894a5f779cabb4f9b",
                "sha256:b3bda1d108d5dd99f4a20d24d9c348e91c4db7ab1b749200bded2f839ccbe68f"
            ],
            "markers": "python_version >= '2.6' and python_version not in '3.0, 3.1, 3.2, 3.3'",
            "version": "==0.10.2"
        },
        "tqdm": {
            "hashes": [
                "sha256:9fdf349068d047d4cfbe24862c425883af1db29bcddf4b0eeb2524f6fbdb23c7",
                "sha256:d666ae29164da3e517fcf125e41d4fe96e5bb375cd87ff9763f6b38b5592fe33"
            ],
            "index": "pypi",
            "version": "==4.59.0"
        },
        "typed-ast": {
            "hashes": [
                "sha256:07d49388d5bf7e863f7fa2f124b1b1d89d8aa0e2f7812faff0a5658c01c59aa1",
                "sha256:14bf1522cdee369e8f5581238edac09150c765ec1cb33615855889cf33dcb92d",
                "sha256:240296b27397e4e37874abb1df2a608a92df85cf3e2a04d0d4d61055c8305ba6",
                "sha256:36d829b31ab67d6fcb30e185ec996e1f72b892255a745d3a82138c97d21ed1cd",
                "sha256:37f48d46d733d57cc70fd5f30572d11ab8ed92da6e6b28e024e4a3edfb456e37",
                "sha256:4c790331247081ea7c632a76d5b2a265e6d325ecd3179d06e9cf8d46d90dd151",
                "sha256:5dcfc2e264bd8a1db8b11a892bd1647154ce03eeba94b461effe68790d8b8e07",
                "sha256:7147e2a76c75f0f64c4319886e7639e490fee87c9d25cb1d4faef1d8cf83a440",
                "sha256:7703620125e4fb79b64aa52427ec192822e9f45d37d4b6625ab37ef403e1df70",
                "sha256:8368f83e93c7156ccd40e49a783a6a6850ca25b556c0fa0240ed0f659d2fe496",
                "sha256:84aa6223d71012c68d577c83f4e7db50d11d6b1399a9c779046d75e24bed74ea",
                "sha256:85f95aa97a35bdb2f2f7d10ec5bbdac0aeb9dafdaf88e17492da0504de2e6400",
                "sha256:8db0e856712f79c45956da0c9a40ca4246abc3485ae0d7ecc86a20f5e4c09abc",
                "sha256:9044ef2df88d7f33692ae3f18d3be63dec69c4fb1b5a4a9ac950f9b4ba571606",
                "sha256:963c80b583b0661918718b095e02303d8078950b26cc00b5e5ea9ababe0de1fc",
                "sha256:987f15737aba2ab5f3928c617ccf1ce412e2e321c77ab16ca5a293e7bbffd581",
                "sha256:9ec45db0c766f196ae629e509f059ff05fc3148f9ffd28f3cfe75d4afb485412",
                "sha256:9fc0b3cb5d1720e7141d103cf4819aea239f7d136acf9ee4a69b047b7986175a",
                "sha256:a2c927c49f2029291fbabd673d51a2180038f8cd5a5b2f290f78c4516be48be2",
                "sha256:a38878a223bdd37c9709d07cd357bb79f4c760b29210e14ad0fb395294583787",
                "sha256:b4fcdcfa302538f70929eb7b392f536a237cbe2ed9cba88e3bf5027b39f5f77f",
                "sha256:c0c74e5579af4b977c8b932f40a5464764b2f86681327410aa028a22d2f54937",
                "sha256:c1c876fd795b36126f773db9cbb393f19808edd2637e00fd6caba0e25f2c7b64",
                "sha256:c9aadc4924d4b5799112837b226160428524a9a45f830e0d0f184b19e4090487",
                "sha256:cc7b98bf58167b7f2db91a4327da24fb93368838eb84a44c472283778fc2446b",
                "sha256:cf54cfa843f297991b7388c281cb3855d911137223c6b6d2dd82a47ae5125a41",
                "sha256:d003156bb6a59cda9050e983441b7fa2487f7800d76bdc065566b7d728b4581a",
                "sha256:d175297e9533d8d37437abc14e8a83cbc68af93cc9c1c59c2c292ec59a0697a3",
                "sha256:d746a437cdbca200622385305aedd9aef68e8a645e385cc483bdc5e488f07166",
                "sha256:e683e409e5c45d5c9082dc1daf13f6374300806240719f95dc783d1fc942af10"
            ],
            "version": "==1.4.2"
        },
        "typing-extensions": {
            "hashes": [
                "sha256:7cb407020f00f7bfc3cb3e7881628838e69d8f3fcab2f64742a5e76b2f841918",
                "sha256:99d4073b617d30288f569d3f13d2bd7548c3a7e4c8de87db09a9d29bb3a4a60c",
                "sha256:dafc7639cde7f1b6e1acc0f457842a83e722ccca8eef5270af2d74792619a89f"
            ],
            "index": "pypi",
            "version": "==3.7.4.3"
        },
        "urllib3": {
            "hashes": [
                "sha256:2f4da4594db7e1e110a944bb1b551fdf4e6c136ad42e4234131391e21eb5b0df",
                "sha256:e7b021f7241115872f92f43c6508082facffbd1c048e3c6e2bb9c2a157e28937"
            ],
            "markers": "python_version >= '2.7' and python_version not in '3.0, 3.1, 3.2, 3.3, 3.4' and python_version < '4'",
            "version": "==1.26.4"
        },
        "uwsgi": {
            "hashes": [
                "sha256:faa85e053c0b1be4d5585b0858d3a511d2cd10201802e8676060fd0a109e5869"
            ],
            "index": "pypi",
            "version": "==2.0.19.1"
        }
    },
    "develop": {
        "asgiref": {
            "hashes": [
                "sha256:5ee950735509d04eb673bd7f7120f8fa1c9e2df495394992c73234d526907e17",
                "sha256:7162a3cb30ab0609f1a4c95938fd73e8604f63bdba516a7f7d64b83ff09478f0"
            ],
            "markers": "python_version >= '3.5'",
            "version": "==3.3.1"
        },
        "attrs": {
            "hashes": [
                "sha256:31b2eced602aa8423c2aea9c76a724617ed67cf9513173fd3a4f03e3a929c7e6",
                "sha256:832aa3cde19744e49938b91fea06d69ecb9e649c93ba974535d08ad92164f700"
            ],
            "markers": "python_version >= '2.7' and python_version not in '3.0, 3.1, 3.2, 3.3'",
            "version": "==20.3.0"
        },
        "django": {
            "hashes": [
                "sha256:30c235dec87e05667597e339f194c9fed6c855bda637266ceee891bf9093da43",
                "sha256:e319a7164d6d30cb177b3fd74d02c52f1185c37304057bb76d74047889c605d9"
            ],
            "index": "pypi",
            "version": "==2.2.19"
        },
        "django-debug-toolbar": {
            "hashes": [
                "sha256:84e2607d900dbd571df0a2acf380b47c088efb787dce9805aefeb407341961d2",
                "sha256:9e5a25d0c965f7e686f6a8ba23613ca9ca30184daa26487706d4829f5cfb697a"
            ],
            "index": "pypi",
            "version": "==3.2"
        },
        "django-extensions": {
            "hashes": [
                "sha256:674ad4c3b1587a884881824f40212d51829e662e52f85b012cd83d83fe1271d9",
                "sha256:9507f8761ee760748938fd8af766d0608fb2738cf368adfa1b2451f61c15ae35"
            ],
            "index": "pypi",
            "version": "==3.1.1"
        },
        "django-stubs": {
            "hashes": [
                "sha256:30a7d99c694acf79c5d93d69a5a8e4b54d2a8c11dd672aa869006789e2189fa6",
                "sha256:ddd190aca5b9adb4d30760d5c64f67cb3658703f5f42c3bb0c2c71ff4d752c39"
            ],
            "index": "pypi",
            "version": "==1.7.0"
        },
        "gunicorn": {
            "hashes": [
                "sha256:1904bb2b8a43658807108d59c3f3d56c2b6121a701161de0ddf9ad140073c626",
                "sha256:cd4a810dd51bf497552cf3f863b575dabd73d6ad6a91075b65936b151cbf4f9c"
            ],
            "index": "pypi",
            "version": "==20.0.4"
        },
        "hypothesis": {
            "hashes": [
                "sha256:2dd38676402d1c218225210cde0cf19f286352279f32631ac5c801f5d767bc94",
                "sha256:3b7d9f7e40e406b550d4fd26fef0ce3fad216f163a3400ab701329b865e25876"
            ],
            "index": "pypi",
            "version": "==6.8.1"
        },
        "importlib-metadata": {
            "hashes": [
                "sha256:742add720a20d0467df2f444ae41704000f50e1234f46174b51f9c6031a1bd71",
                "sha256:b74159469b464a99cb8cc3e21973e4d96e05d3024d337313fedb618a6e86e6f4"
            ],
            "markers": "python_version < '3.8'",
            "version": "==3.7.3"
        },
        "iniconfig": {
            "hashes": [
                "sha256:011e24c64b7f47f6ebd835bb12a743f2fbe9a26d4cecaa7f53bc4f35ee9da8b3",
                "sha256:bc3af051d7d14b2ee5ef9969666def0cd1a000e121eaea580d4a313df4b37f32"
            ],
            "version": "==1.1.1"
        },
        "isort": {
            "hashes": [
                "sha256:0a943902919f65c5684ac4e0154b1ad4fac6dcaa5d9f3426b732f1c8b5419be6",
                "sha256:2bb1680aad211e3c9944dbce1d4ba09a989f04e238296c87fe2139faa26d655d"
            ],
            "index": "pypi",
            "version": "==5.8.0"
        },
        "model-bakery": {
            "hashes": [
                "sha256:c2b3521a866b2b25ee0b5f953bfa385ef7d27ad75f30abf5e2de6dd61160c404",
                "sha256:d3260bd055c25998b54eda2082a507ba7fd113fe071156bdad065da426b14851"
            ],
            "index": "pypi",
            "version": "==1.2.1"
        },
        "mypy": {
            "hashes": [
                "sha256:0d0a87c0e7e3a9becdfbe936c981d32e5ee0ccda3e0f07e1ef2c3d1a817cf73e",
                "sha256:25adde9b862f8f9aac9d2d11971f226bd4c8fbaa89fb76bdadb267ef22d10064",
                "sha256:28fb5479c494b1bab244620685e2eb3c3f988d71fd5d64cc753195e8ed53df7c",
                "sha256:2f9b3407c58347a452fc0736861593e105139b905cca7d097e413453a1d650b4",
                "sha256:33f159443db0829d16f0a8d83d94df3109bb6dd801975fe86bacb9bf71628e97",
                "sha256:3f2aca7f68580dc2508289c729bd49ee929a436208d2b2b6aab15745a70a57df",
                "sha256:499c798053cdebcaa916eef8cd733e5584b5909f789de856b482cd7d069bdad8",
                "sha256:4eec37370483331d13514c3f55f446fc5248d6373e7029a29ecb7b7494851e7a",
                "sha256:552a815579aa1e995f39fd05dde6cd378e191b063f031f2acfe73ce9fb7f9e56",
                "sha256:5873888fff1c7cf5b71efbe80e0e73153fe9212fafdf8e44adfe4c20ec9f82d7",
                "sha256:61a3d5b97955422964be6b3baf05ff2ce7f26f52c85dd88db11d5e03e146a3a6",
                "sha256:674e822aa665b9fd75130c6c5f5ed9564a38c6cea6a6432ce47eafb68ee578c5",
                "sha256:7ce3175801d0ae5fdfa79b4f0cfed08807af4d075b402b7e294e6aa72af9aa2a",
                "sha256:9743c91088d396c1a5a3c9978354b61b0382b4e3c440ce83cf77994a43e8c521",
                "sha256:9f94aac67a2045ec719ffe6111df543bac7874cee01f41928f6969756e030564",
                "sha256:a26f8ec704e5a7423c8824d425086705e381b4f1dfdef6e3a1edab7ba174ec49",
                "sha256:abf7e0c3cf117c44d9285cc6128856106183938c68fd4944763003decdcfeb66",
                "sha256:b09669bcda124e83708f34a94606e01b614fa71931d356c1f1a5297ba11f110a",
                "sha256:cd07039aa5df222037005b08fbbfd69b3ab0b0bd7a07d7906de75ae52c4e3119",
                "sha256:d23e0ea196702d918b60c8288561e722bf437d82cb7ef2edcd98cfa38905d506",
                "sha256:d65cc1df038ef55a99e617431f0553cd77763869eebdf9042403e16089fe746c",
                "sha256:d7da2e1d5f558c37d6e8c1246f1aec1e7349e4913d8fb3cb289a35de573fe2eb"
            ],
            "index": "pypi",
            "version": "==0.812"
        },
        "mypy-extensions": {
            "hashes": [
                "sha256:090fedd75945a69ae91ce1303b5824f428daf5a028d2f6ab8a299250a846f15d",
                "sha256:2d82818f5bb3e369420cb3c4060a7970edba416647068eb4c5343488a6c604a8"
            ],
            "version": "==0.4.3"
        },
        "packaging": {
            "hashes": [
                "sha256:5b327ac1320dc863dca72f4514ecc086f31186744b84a230374cc1fd776feae5",
                "sha256:67714da7f7bc052e064859c05c595155bd1ee9f69f76557e21f051443c20947a"
            ],
            "markers": "python_version >= '2.7' and python_version not in '3.0, 3.1, 3.2, 3.3'",
            "version": "==20.9"
        },
        "pluggy": {
            "hashes": [
                "sha256:15b2acde666561e1298d71b523007ed7364de07029219b604cf808bfa1c765b0",
                "sha256:966c145cd83c96502c3c3868f50408687b38434af77734af1e9ca461a4081d2d"
            ],
            "markers": "python_version >= '2.7' and python_version not in '3.0, 3.1, 3.2, 3.3'",
            "version": "==0.13.1"
        },
        "py": {
            "hashes": [
                "sha256:21b81bda15b66ef5e1a777a21c4dcd9c20ad3efd0b3f817e7a809035269e1bd3",
                "sha256:3b80836aa6d1feeaa108e046da6423ab8f6ceda6468545ae8d02d9d58d18818a"
            ],
            "markers": "python_version >= '2.7' and python_version not in '3.0, 3.1, 3.2, 3.3'",
            "version": "==1.10.0"
        },
        "pyparsing": {
            "hashes": [
                "sha256:c203ec8783bf771a155b207279b9bccb8dea02d8f0c9e5f8ead507bc3246ecc1",
                "sha256:ef9d7589ef3c200abe66653d3f1ab1033c3c419ae9b9bdb1240a85b024efc88b"
            ],
            "markers": "python_version >= '2.6' and python_version not in '3.0, 3.1, 3.2, 3.3'",
            "version": "==2.4.7"
        },
        "pytest": {
            "hashes": [
                "sha256:9d1edf9e7d0b84d72ea3dbcdfd22b35fb543a5e8f2a60092dd578936bf63d7f9",
                "sha256:b574b57423e818210672e07ca1fa90aaf194a4f63f3ab909a2c67ebb22913839"
            ],
            "index": "pypi",
            "version": "==6.2.2"
        },
        "pytest-django": {
            "hashes": [
                "sha256:10e384e6b8912ded92db64c58be8139d9ae23fb8361e5fc139d8e4f8fc601bc2",
                "sha256:26f02c16d36fd4c8672390deebe3413678d89f30720c16efb8b2a6bf63b9041f"
            ],
            "index": "pypi",
            "version": "==4.1.0"
        },
        "pytz": {
            "hashes": [
                "sha256:83a4a90894bf38e243cf052c8b58f381bfe9a7a483f6a9cab140bc7f702ac4da",
                "sha256:eb10ce3e7736052ed3623d49975ce333bcd712c7bb19a58b9e2089d4057d0798"
            ],
            "version": "==2021.1"
        },
        "sortedcontainers": {
            "hashes": [
                "sha256:37257a32add0a3ee490bb170b599e93095eed89a55da91fa9f48753ea12fd73f",
                "sha256:59cc937650cf60d677c16775597c89a960658a09cf7c1a668f86e1e4464b10a1"
            ],
            "version": "==2.3.0"
        },
        "sqlparse": {
            "hashes": [
                "sha256:017cde379adbd6a1f15a61873f43e8274179378e95ef3fede90b5aa64d304ed0",
                "sha256:0f91fd2e829c44362cbcfab3e9ae12e22badaa8a29ad5ff599f9ec109f0454e8"
            ],
            "markers": "python_version >= '3.5'",
            "version": "==0.4.1"
        },
        "toml": {
            "hashes": [
                "sha256:806143ae5bfb6a3c6e736a764057db0e6a0e05e338b5630894a5f779cabb4f9b",
                "sha256:b3bda1d108d5dd99f4a20d24d9c348e91c4db7ab1b749200bded2f839ccbe68f"
            ],
            "markers": "python_version >= '2.6' and python_version not in '3.0, 3.1, 3.2, 3.3'",
            "version": "==0.10.2"
        },
        "typed-ast": {
            "hashes": [
                "sha256:07d49388d5bf7e863f7fa2f124b1b1d89d8aa0e2f7812faff0a5658c01c59aa1",
                "sha256:14bf1522cdee369e8f5581238edac09150c765ec1cb33615855889cf33dcb92d",
                "sha256:240296b27397e4e37874abb1df2a608a92df85cf3e2a04d0d4d61055c8305ba6",
                "sha256:36d829b31ab67d6fcb30e185ec996e1f72b892255a745d3a82138c97d21ed1cd",
                "sha256:37f48d46d733d57cc70fd5f30572d11ab8ed92da6e6b28e024e4a3edfb456e37",
                "sha256:4c790331247081ea7c632a76d5b2a265e6d325ecd3179d06e9cf8d46d90dd151",
                "sha256:5dcfc2e264bd8a1db8b11a892bd1647154ce03eeba94b461effe68790d8b8e07",
                "sha256:7147e2a76c75f0f64c4319886e7639e490fee87c9d25cb1d4faef1d8cf83a440",
                "sha256:7703620125e4fb79b64aa52427ec192822e9f45d37d4b6625ab37ef403e1df70",
                "sha256:8368f83e93c7156ccd40e49a783a6a6850ca25b556c0fa0240ed0f659d2fe496",
                "sha256:84aa6223d71012c68d577c83f4e7db50d11d6b1399a9c779046d75e24bed74ea",
                "sha256:85f95aa97a35bdb2f2f7d10ec5bbdac0aeb9dafdaf88e17492da0504de2e6400",
                "sha256:8db0e856712f79c45956da0c9a40ca4246abc3485ae0d7ecc86a20f5e4c09abc",
                "sha256:9044ef2df88d7f33692ae3f18d3be63dec69c4fb1b5a4a9ac950f9b4ba571606",
                "sha256:963c80b583b0661918718b095e02303d8078950b26cc00b5e5ea9ababe0de1fc",
                "sha256:987f15737aba2ab5f3928c617ccf1ce412e2e321c77ab16ca5a293e7bbffd581",
                "sha256:9ec45db0c766f196ae629e509f059ff05fc3148f9ffd28f3cfe75d4afb485412",
                "sha256:9fc0b3cb5d1720e7141d103cf4819aea239f7d136acf9ee4a69b047b7986175a",
                "sha256:a2c927c49f2029291fbabd673d51a2180038f8cd5a5b2f290f78c4516be48be2",
                "sha256:a38878a223bdd37c9709d07cd357bb79f4c760b29210e14ad0fb395294583787",
                "sha256:b4fcdcfa302538f70929eb7b392f536a237cbe2ed9cba88e3bf5027b39f5f77f",
                "sha256:c0c74e5579af4b977c8b932f40a5464764b2f86681327410aa028a22d2f54937",
                "sha256:c1c876fd795b36126f773db9cbb393f19808edd2637e00fd6caba0e25f2c7b64",
                "sha256:c9aadc4924d4b5799112837b226160428524a9a45f830e0d0f184b19e4090487",
                "sha256:cc7b98bf58167b7f2db91a4327da24fb93368838eb84a44c472283778fc2446b",
                "sha256:cf54cfa843f297991b7388c281cb3855d911137223c6b6d2dd82a47ae5125a41",
                "sha256:d003156bb6a59cda9050e983441b7fa2487f7800d76bdc065566b7d728b4581a",
                "sha256:d175297e9533d8d37437abc14e8a83cbc68af93cc9c1c59c2c292ec59a0697a3",
                "sha256:d746a437cdbca200622385305aedd9aef68e8a645e385cc483bdc5e488f07166",
                "sha256:e683e409e5c45d5c9082dc1daf13f6374300806240719f95dc783d1fc942af10"
            ],
            "version": "==1.4.2"
        },
        "typing-extensions": {
            "hashes": [
                "sha256:7cb407020f00f7bfc3cb3e7881628838e69d8f3fcab2f64742a5e76b2f841918",
                "sha256:99d4073b617d30288f569d3f13d2bd7548c3a7e4c8de87db09a9d29bb3a4a60c",
                "sha256:dafc7639cde7f1b6e1acc0f457842a83e722ccca8eef5270af2d74792619a89f"
            ],
            "index": "pypi",
            "version": "==3.7.4.3"
        },
        "zipp": {
            "hashes": [
                "sha256:3607921face881ba3e026887d8150cca609d517579abe052ac81fc5aeffdbd76",
                "sha256:51cb66cc54621609dd593d1787f286ee42a5c0adbb4b29abea5a63edc3e03098"
            ],
            "markers": "python_version >= '3.6'",
            "version": "==3.4.1"
        }
    }
}<|MERGE_RESOLUTION|>--- conflicted
+++ resolved
@@ -1,11 +1,7 @@
 {
     "_meta": {
         "hash": {
-<<<<<<< HEAD
             "sha256": "9d6417b8dedd9b18bf18a6109a150c320b0c00d4bd10426356ad968ee80df64e"
-=======
-            "sha256": "5ed8ba854d33aa70743ff30487c8ad3c78dda792bf28b64ea33714b81e1a1b86"
->>>>>>> 87425f28
         },
         "pipfile-spec": 6,
         "requires": {
@@ -285,7 +281,7 @@
                 "sha256:30639c035cdb23534cd4aa2dd52c3bf48f06e5f4a941509c8bafd8ce11080259",
                 "sha256:8b74bedcbbbaca38ff6d7491d76f2b06b3592611af620f8426e82dddb04a5ced"
             ],
-            "markers": "python_version >= '2.7' and python_version not in '3.0, 3.1, 3.2, 3.3'",
+            "markers": "python_version >= '2.7' and python_version not in '3.0, 3.1, 3.2'",
             "version": "==1.15.0"
         },
         "sqlparse": {
@@ -310,7 +306,7 @@
                 "sha256:806143ae5bfb6a3c6e736a764057db0e6a0e05e338b5630894a5f779cabb4f9b",
                 "sha256:b3bda1d108d5dd99f4a20d24d9c348e91c4db7ab1b749200bded2f839ccbe68f"
             ],
-            "markers": "python_version >= '2.6' and python_version not in '3.0, 3.1, 3.2, 3.3'",
+            "markers": "python_version >= '2.6' and python_version not in '3.0, 3.1, 3.2'",
             "version": "==0.10.2"
         },
         "tqdm": {
@@ -451,7 +447,7 @@
                 "sha256:742add720a20d0467df2f444ae41704000f50e1234f46174b51f9c6031a1bd71",
                 "sha256:b74159469b464a99cb8cc3e21973e4d96e05d3024d337313fedb618a6e86e6f4"
             ],
-            "markers": "python_version < '3.8'",
+            "markers": "python_version < '3.8' and python_version < '3.8'",
             "version": "==3.7.3"
         },
         "iniconfig": {
@@ -541,7 +537,7 @@
                 "sha256:c203ec8783bf771a155b207279b9bccb8dea02d8f0c9e5f8ead507bc3246ecc1",
                 "sha256:ef9d7589ef3c200abe66653d3f1ab1033c3c419ae9b9bdb1240a85b024efc88b"
             ],
-            "markers": "python_version >= '2.6' and python_version not in '3.0, 3.1, 3.2, 3.3'",
+            "markers": "python_version >= '2.6' and python_version not in '3.0, 3.1, 3.2'",
             "version": "==2.4.7"
         },
         "pytest": {
@@ -587,7 +583,7 @@
                 "sha256:806143ae5bfb6a3c6e736a764057db0e6a0e05e338b5630894a5f779cabb4f9b",
                 "sha256:b3bda1d108d5dd99f4a20d24d9c348e91c4db7ab1b749200bded2f839ccbe68f"
             ],
-            "markers": "python_version >= '2.6' and python_version not in '3.0, 3.1, 3.2, 3.3'",
+            "markers": "python_version >= '2.6' and python_version not in '3.0, 3.1, 3.2'",
             "version": "==0.10.2"
         },
         "typed-ast": {
