[[source]]
url = "https://pypi.org/simple"
verify_ssl = true
name = "pypi"

[packages]
TextGrid = "*"
django-simple-history = "*"
docopt = "*"
jinja2 = "*"
logme = "*"
pydub = "*"
python-decouple = "*"
sh = "*"
django = ">=2.2,<3"
typing-extensions = "*"
pympi-ling = "*"
requests = "*"
uwsgi = "*"
divvunspell-python = {ref = "3aa656d36a2fa1ede90e53c320b2095c05cf7c05", git = "https://github.com/divvun/divvunspell-sdk-python"}
<<<<<<< HEAD
black = "==20.8b1"
=======
tqdm = "*"
>>>>>>> baa004f7

[dev-packages]
gunicorn = "*"
hypothesis = "*"
isort = ">=5,<6"
model-bakery = "*"
mypy = "*"
pytest = "*"
pytest-django = "*"
django-stubs = "*"
django-extensions = "*"

[requires]
python_version = "3.7"<|MERGE_RESOLUTION|>--- conflicted
+++ resolved
@@ -18,11 +18,8 @@
 requests = "*"
 uwsgi = "*"
 divvunspell-python = {ref = "3aa656d36a2fa1ede90e53c320b2095c05cf7c05", git = "https://github.com/divvun/divvunspell-sdk-python"}
-<<<<<<< HEAD
 black = "==20.8b1"
-=======
 tqdm = "*"
->>>>>>> baa004f7
 
 [dev-packages]
 gunicorn = "*"
