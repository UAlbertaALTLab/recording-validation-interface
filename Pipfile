[[source]]
url = "https://pypi.org/simple"
verify_ssl = true
name = "pypi"

[packages]
TextGrid = "*"
django-simple-history = "*"
docopt = "*"
jinja2 = "*"
logme = "*"
pydub = "*"
python-decouple = "*"
sh = "*"
django = ">=2.2,<3"
typing-extensions = "*"
pympi-ling = "*"
requests = "*"
uwsgi = "*"
divvunspell-python = {ref = "3aa656d36a2fa1ede90e53c320b2095c05cf7c05", git = "https://github.com/divvun/divvunspell-sdk-python"}
black = "==20.8b1"
tqdm = "*"
<<<<<<< HEAD

<<<<<<< HEAD
=======
>>>>>>> bad7931dd6b7ad43c02a591687d692b629b8f7e6

=======
>>>>>>> df4c6bb0
[dev-packages]
gunicorn = "*"
hypothesis = "*"
isort = ">=5,<6"
model-bakery = "*"
mypy = "*"
pytest = "*"
pytest-django = "*"
django-stubs = "*"
django-extensions = "*"

[requires]
python_version = "3.7"<|MERGE_RESOLUTION|>--- conflicted
+++ resolved
@@ -20,14 +20,7 @@
 divvunspell-python = {ref = "3aa656d36a2fa1ede90e53c320b2095c05cf7c05", git = "https://github.com/divvun/divvunspell-sdk-python"}
 black = "==20.8b1"
 tqdm = "*"
-<<<<<<< HEAD
 
-<<<<<<< HEAD
-=======
->>>>>>> bad7931dd6b7ad43c02a591687d692b629b8f7e6
-
-=======
->>>>>>> df4c6bb0
 [dev-packages]
 gunicorn = "*"
 hypothesis = "*"
