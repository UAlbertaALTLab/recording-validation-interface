#!/usr/bin/env python3
# -*- coding: UTF-8 -*-

# Copyright (C) 2018 Eddie Antonio Santos <easantos@ualberta.ca>
#
# This program is free software: you can redistribute it and/or modify
# it under the terms of the GNU Affero General Public License as
# published by the Free Software Foundation, either version 3 of the
# License, or (at your option) any later version.
#
# This program is distributed in the hope that it will be useful,
# but WITHOUT ANY WARRANTY; without even the implied warranty of
# MERCHANTABILITY or FITNESS FOR A PARTICULAR PURPOSE.  See the
# GNU Affero General Public License for more details.
#
# You should have received a copy of the GNU Affero General Public License
# along with this program.  If not, see <http://www.gnu.org/licenses/>.


# Derived from Praat scripts written by Timothy Mills
#  - extract_items.praat
#  - extract_sessions.praat

import logging
import re
from decimal import Decimal
from hashlib import sha256
from os import fspath
from pathlib import Path
from typing import Dict, NamedTuple, Optional
import glob

import logme  # type: ignore
from librecval.normalization import normalize
from librecval.recording_session import SessionID, SessionMetadata
from pydub import AudioSegment  # type: ignore
from pympi.Elan import Eaf  # type: ignore


# ############################### Exceptions ############################### #


class DuplicateSessionError(RuntimeError):
    """
    Raised when the session has already been found by another name.
    """


class MissingMetadataError(RuntimeError):
    """
    Raised when the cooresponding metadata cannot be found.
    """


class InvalidFileName(RuntimeError):
    """
    Raised when the ELAN name does not follow an appropriate pattern.
    """


class MissingTranslationError(RuntimeError):
    """
    Raised when the 'English (word)' and 'English (sentene) tiers
    can not be found in a .eaf file suggesting that the word or phrase
    does not have an existing translation
    """

    # TODO: this is a weird assumption to make. So far it hasn't been an issue though?


# ########################################################################## #


class Segment(NamedTuple):
    """
    Stores an audio segment extracted from a .eaf file
    """

    translation: str  # in English
    transcription: str  # in Cree
    type: str  # "word" or "sentence"
    start: int
    stop: int
    comment: str
    speaker: str
    session: SessionID
    audio: AudioSegment

    def signature(self) -> str:
        # TODO: make this resilient to changing type, transcription, and speaker.
        return (
            f"session: {self.session}\n"
            f"speaker: {self.speaker}\n"
            f"timestamp: {self.start}\n"
            f"{self.type}: {self.transcription}\n"
            "\n"
            f"{self.translation}\n"
        )

    def compute_sha256hash(self) -> str:
        """
        Compute a hash that can be used as a ID for this recording.
        We use the hash instead of including the word in the id for these reasons:
        - we want people to validate the spelling of the word, so
        the word itself might change, making the name meaningless
        - the db doesn't like diacritics very much
        - other reasons, and good ones, too
        """
        return sha256(self.signature().encode("UTF-8")).hexdigest()


@logme.log
class RecordingExtractor:
    """
    Extracts recordings from a directory of sessions.
    """

    logger: logging.Logger

    def __init__(self, metadata=Dict[SessionID, SessionMetadata]) -> None:
        self.sessions: Dict[SessionID, Path] = {}
        self.metadata = metadata

    def scan(self, root_directory: Path):
        """
        Scans the directory provided for sessions.

        For each session directory found, its ELAN/.eaf file pairs are
        scanned for words and sentences.
        """
        count = 0

        self.logger.debug("Scanning %s for sessions...", root_directory)
        for session_dir in root_directory.iterdir():
            if not session_dir.resolve().is_dir():
                self.logger.debug("Rejecting %s; not a directory", session_dir)
                continue
            try:
                print(f"Processed folder number {count}")
                count += 1
                yield from self.extract_session(session_dir, count)
            except DuplicateSessionError:
                self.logger.exception("Skipping %s: duplicate", session_dir)
            except MissingMetadataError:
                self.logger.exception("Skipping %s: Missing metadata", session_dir)

    def extract_session(self, session_dir: Path, folder_count):
        """
        Extracts recordings from a single session.
        """
        session_id = SessionID.from_name(session_dir.stem)
        if session_id in self.sessions:
            raise DuplicateSessionError(
                f"Duplicate session: {session_id} "
                f"found at {self.sessions[session_id]}"
            )
        if session_id not in self.metadata:
            raise MissingMetadataError(f"Missing metadata for {session_id}")

        self.logger.debug("Scanning %s for .eaf files", session_dir)
        annotations = list(session_dir.glob("*.eaf"))
        self.logger.info("%d ELAN files in %s", len(annotations), session_dir)
        count = 0

        for _path in annotations:
            # Find the cooresponding audio with a couple different strategies.
            sound_file = (
                find_audio_from_audacity_format(_path)
                or find_audio_from_audition_format(_path)
                or find_audio_oddities(_path)
            )

            if sound_file is None:
                self.logger.warn("Could not find corresponding audio for %s", _path)
                continue

            assert _path.exists() and sound_file.exists()
            self.logger.debug("Matching sound file for %s", _path)

            try:
                mic_id = get_mic_id(_path.stem)
            except InvalidFileName:
                if len(_path) != 1:
                    raise  # There's no way to determine the speaker.
                mic_id = 1
                self.logger.warn("Assuming single text grid is mic 1")

            speaker = self.metadata[session_id][mic_id]

            self.logger.debug(
                "Opening audio and text grid from %s for speaker %s",
                sound_file,
                speaker,
            )

            audio = AudioSegment.from_file(fspath(sound_file))
            print(f"Processed file number {count} from folder number {folder_count}")
            count += 1
            yield from generate_segments_from_eaf(_path, audio, speaker, session_id)


def generate_segments_from_eaf(
    annotation_path: Path, audio: AudioSegment, speaker: str, session_id: SessionID
):

<<<<<<< HEAD
@logme.log
def find_audio_from_audacity_format(
    annotation_path: Path, logger=None
) -> Optional[Path]:
=======
>>>>>>> 9dddc6ec
    """
    Yields segements from the annotation file
    """

    # open the EAF
    eaf_file = Eaf(annotation_path)

<<<<<<< HEAD
@logme.log
def find_audio_from_audition_format(
    annotation_path: Path, logger=None
) -> Optional[Path]:
    #  Gross code to try Adobe Audition recorded files
    session_dir = annotation_path.parent
=======
    keys = eaf_file.get_tier_names()
    count = 0
>>>>>>> 9dddc6ec

    # get tiers from keys
    english_word_tier, cree_word_tier = get_word_tiers(keys)
    english_phrase_tier, cree_phrase_tier = get_phrase_tiers(keys)

    comment_tier = "Comments" if "Comments" in keys else None

    if not english_word_tier and english_phrase_tier:
        # Assuming each entry needs to have a translation before continuining
        # Again, this is a weird assumption to make
        raise MissingTranslationError(
            f"No English word or phrase found for data at {annotation_path}"
        )

    # Extract data for Cree words
    cree_words = eaf_file.get_annotation_data_for_tier(cree_word_tier)
    for cree_word in cree_words:
        s, sound_bite = extract_data(
            eaf_file,
            "word",
            cree_word,
            audio,
            speaker,
            session_id,
            english_word_tier,
            comment_tier,
        )
        count += 1
        print(f"Processed audio segment number {count}")
        yield s, sound_bite

    # Extract data for Cree phrases
    cree_phrases = (
        eaf_file.get_annotation_data_for_tier(cree_phrase_tier)
        if cree_phrase_tier
        else []
    )
    for cree_phrase in cree_phrases:
        s, sound_bite = extract_data(
            eaf_file,
            "sentence",
            cree_phrase,
            audio,
            speaker,
            session_id,
            english_phrase_tier,
            comment_tier,
        )
        count += 1
        print(f"Processed audio segment number {count}")
        yield s, sound_bite


def get_word_tiers(keys):

    english_word_tier = "English (word)" if "English (word)" in keys else None
    cree_word_tier = "Cree (word)" if "Cree (word)" in keys else None

    return english_word_tier, cree_word_tier


def get_phrase_tiers(keys):

    english_phrase_tier = "English (sentence)" if "English (sentence)" in keys else None
    cree_phrase_tier = "Cree (sentence)" if "Cree (sentence)" in keys else None

    return english_phrase_tier, cree_phrase_tier


def extract_data(
    _file, _type, snippet, audio, speaker, session_id, english_tier, comment_tier
) -> tuple:
    """
    Extracts all relevant data from a .eaf file, where "relevant data" is:
    - translation
    - transcription
    - start time
    - stop time
    - comment
    Returns a Segment and a sound bite
    """

    start = snippet[0]
    stop = snippet[1]
    transcription = snippet[2]

    translation = _file.get_annotation_data_at_time(english_tier, start + 1)
    translation = (
        translation[0][2] if len(translation) > 0 and len(translation[0]) == 3 else ""
    )

    comment = _file.get_annotation_data_at_time(comment_tier, start + 1) or ""
    comment = comment[0][2] if len(comment) > 0 and len(comment[0]) == 3 else ""

    sound_bite = audio[start:stop]

    # normalize
    transcription = normalize(transcription)
    translation = normalize(translation)
    sound_bite = sound_bite.normalize(headroom=0.1)

    s = Segment(
        translation=translation,  # in English
        transcription=transcription,  # in Cree
        type=_type,
        start=start,
        stop=stop,
        comment=comment,
        speaker=speaker,
        session=session_id,
        audio=sound_bite,
    )

    return s, sound_bite


@logme.log
def find_audio_oddities(annotation_path: Path, logger=None) -> Optional[Path]:
    """
    Finds the associated audio in Audacity's format.
    """

    # Get folder name without expected track name
    i = str(annotation_path).rfind("/")
    _path = str(annotation_path)[:i]

    # the track number is between the last - and the last .
    j = str(annotation_path).rfind("-")
    k = str(annotation_path).rfind(".")
    track = str(annotation_path)[j + 1 : k]
    track_1 = track.split("_")[0]

    # find the .wav file

    # try 1: the .wav file is in a subfolder, but it has 'Track number' in it
    dirs = list(glob.glob(_path + "/**/" + track + "*.wav", recursive=True))
    sound_file = Path(dirs[0]) if len(dirs) > 0 and Path(dirs[0]).exists() else None

    if not sound_file:
        # try 2: the .wav file has no space between 'Track' and the number
        print("try 2")
        track_2 = track_1.replace(" ", "")
        dirs = list(glob.glob(_path + "/**/" + track_2 + "*.wav", recursive=True))
        sound_file = Path(dirs[0]) if len(dirs) > 0 and Path(dirs[0]).exists() else None

    if not sound_file:
        # try 3: the .wav file does have a space between 'Track' and the number
        # This tree covers audio file names that DO NOT have the date in them
        print("try 3")
        track_split = track.split("_")
        n = 0
        j = 0
        for n in range(len(track_split)):
            if "TRACK" in track_split[n].upper():
                j = n
            n += 1

        track_3 = ""
        while j < len(track_split):
            track_3 = track_3 + str(track_split[j]) + "_"
            j += 1

        track_3 = track_3[:-1]
        dirs = list(glob.glob(_path + "/**/" + track_3 + "*.wav", recursive=True))
        sound_file = Path(dirs[0]) if len(dirs) > 0 and Path(dirs[0]).exists() else None
        if not sound_file:
            print("try 4")
            track_4 = track_3.replace("Track", "Track ")
            dirs = list(glob.glob(_path + "/**/" + track_4 + "*.wav", recursive=True))
            sound_file = (
                Path(dirs[0]) if len(dirs) > 0 and Path(dirs[0]).exists() else None
            )
        if not sound_file:
            print("try 5")
            track_5 = track_3.replace(" ", "")
            track_5 = track_3.replace("Track_", "Track ")
            dirs = list(glob.glob(_path + "/**/" + track_5 + "*.wav", recursive=True))
            sound_file = (
                Path(dirs[0]) if len(dirs) > 0 and Path(dirs[0]).exists() else None
            )
        if not sound_file:
            print("try 6")
            track_6 = track_3.replace("track", "Track")
            dirs = list(glob.glob(_path + "/**/" + track_6 + "*.wav", recursive=True))
            sound_file = (
                Path(dirs[0]) if len(dirs) > 0 and Path(dirs[0]).exists() else None
            )
        if not sound_file:
            print("try 7")
            track_7 = track_3.replace("Track 0", "Track ")
            dirs = list(glob.glob(_path + "/**/" + track_6 + "*.wav", recursive=True))
            sound_file = (
                Path(dirs[0]) if len(dirs) > 0 and Path(dirs[0]).exists() else None
            )

    if not sound_file:
        # try 8: the .wav file has the same name as the .eaf file
        # EXCEPT the .eaf file has the word 'Track_' in it
        # This option DOES NOT have the word 'Track' in it
        # and it DOES have the date in it
        print("try 8")
        track_8 = str(annotation_path)[i + 1 : k]
        track_8 = track_8.replace("Track_", "")
        dirs = list(glob.glob(_path + "/**/" + track_8 + "*.wav", recursive=True))
        sound_file = Path(dirs[0]) if len(dirs) > 0 and Path(dirs[0]).exists() else None
        if not sound_file:
            print("try 9")
            track_9 = track_8.replace("am", "")
            track_9 = track_9.replace("pm", "")
            track_9 = track_9.replace("AM", "")
            track_9 = track_9.replace("PM", "")
            dirs = list(glob.glob(_path + "/**/" + track_9 + "*.wav", recursive=True))
            sound_file = (
                Path(dirs[0]) if len(dirs) > 0 and Path(dirs[0]).exists() else None
            )

    if not sound_file:
        # try 13: the .wav file is not in a subfolder, but also doesn't have the word "Track" in it
        # BUT ALSO the .eaf file has am/pm in it and the .wav file does not
        print("try 13")
        track_13 = str(annotation_path)[i + 1 : k]
        track_13 = track_13.replace("am", "")
        track_13 = track_13.replace("AM", "")
        track_13 = track_13.replace("pm", "")
        track_13 = track_13.replace("PM", "")

        dirs = list(glob.glob(_path + "/" + track_13 + "*.wav", recursive=True))
        sound_file = Path(dirs[0]) if len(dirs) > 0 and Path(dirs[0]).exists() else None

    logger.debug("[Recorded Subfolder] Trying %s...", sound_file)
    return sound_file


@logme.log
def find_audio_from_audacity_format(
    annotation_path: Path, logger=None
) -> Optional[Path]:
    """
    Finds the associated audio in Audacity's format.
    """
    # TODO: tmill's kludge for certain missing filenames???
    sound_file = annotation_path.with_suffix(".wav")
    logger.debug("[Audacity Format] Trying %s...", sound_file)
    return sound_file if sound_file.exists() else None


@logme.log
def find_audio_from_audition_format(
    annotation_path: Path, logger=None
) -> Optional[Path]:
    #  Gross code to try Adobe Audition recorded files
    session_dir = annotation_path.parent

    # If it's in Audition format, there will be exactly ONE file with the
    # *.sesx extension.
    try:
        (audition_file,) = session_dir.glob("*.sesx")
    except ValueError:
        logger.debug("Could not find exactly one *.sesx file in %s", session_dir)
        return None

    sound_file = (
        session_dir / f"{audition_file.stem}_Recorded" / f"{annotation_path.stem}.wav"
    )
    logger.debug("[Audition Format] Trying %s...", sound_file)
    return sound_file if sound_file.exists() else None


WORD_TIER_ENGLISH = 0
WORD_TIER_CREE = 1
SENTENCE_TIER_ENGLISH = 2
SENTENCE_TIER_CREE = 3


def get_mic_id(name: str) -> int:
    """
    Return the microphone number from the filename of the ELAN file.

    There are at lease five formats in which ELAN files are named:
    >>> get_mic_id('2_003.eaf')
    2
    >>> get_mic_id('2015-05-11am-03.eaf')
    3
    >>> get_mic_id('2016-02-24am-Track 2_001.eaf')
    2
    >>> get_mic_id('Track 4_001.eaf')
    4

    This one is the most annoying format:
    >>> get_mic_id('2015-03-19-Rain-03')
    3
    """
    # Match something like '2016-02-24am-Track 2_001.eaf'
    m = re.match(
        r"""
        ^
        (?:                 # An optional "yy-mm-ddtt-Track "
            (?:             # An optional date/time code
                \d{4}       # year
                -
                \d{2}       # month
                -
                \d{2}       # day
                (?:[ap]m)
                -
            )?
            Track\s
        )?

        (\d+)               # THE MIC NUMBER!

        _\d{3}
        (?:[.]eaf)?$
        """,
        name,
        re.VERBOSE,
    )
    m = m or re.match(
        r"""
        ^
        \d{4}-\d{2}-\d{2}       # ISO date
        (?:[ap]m)?              # Optional AM/PM
        -
        (?:         # Handle this incredibly specific case:
            Rain-   # It happens three times and I hate it.
        )?

        (\d+)
        (?:[.]eaf)?$
        """,
        name,
        re.VERBOSE,
    )
    if not m:
        raise InvalidFileName(name)
    return int(m.group(1), 10)<|MERGE_RESOLUTION|>--- conflicted
+++ resolved
@@ -199,17 +199,10 @@
             yield from generate_segments_from_eaf(_path, audio, speaker, session_id)
 
 
-def generate_segments_from_eaf(
-    annotation_path: Path, audio: AudioSegment, speaker: str, session_id: SessionID
-):
-
-<<<<<<< HEAD
 @logme.log
 def find_audio_from_audacity_format(
     annotation_path: Path, logger=None
 ) -> Optional[Path]:
-=======
->>>>>>> 9dddc6ec
     """
     Yields segements from the annotation file
     """
@@ -217,17 +210,15 @@
     # open the EAF
     eaf_file = Eaf(annotation_path)
 
-<<<<<<< HEAD
+
 @logme.log
 def find_audio_from_audition_format(
     annotation_path: Path, logger=None
 ) -> Optional[Path]:
     #  Gross code to try Adobe Audition recorded files
     session_dir = annotation_path.parent
-=======
     keys = eaf_file.get_tier_names()
     count = 0
->>>>>>> 9dddc6ec
 
     # get tiers from keys
     english_word_tier, cree_word_tier = get_word_tiers(keys)
