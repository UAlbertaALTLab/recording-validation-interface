--- conflicted
+++ resolved
@@ -165,7 +165,13 @@
                 sound_file,
                 speaker,
             )
-<<<<<<< HEAD
+            extractor = PhraseExtractor(
+                session_id,
+                AudioSegment.from_file(fspath(sound_file)),
+                TextGrid.fromFile(fspath(text_grid)),
+                speaker,
+            )
+            yield from extractor.extract_all()
 
             audio = AudioSegment.from_file(fspath(sound_file))
             print(f"Processed file number {count} from folder number {folder_count}")
@@ -178,11 +184,12 @@
     annotation_path: Path, logger=None
 ) -> Optional[Path]:
     """
-    Yields segements from the annotation file
-    """
-
-    # open the EAF
-    eaf_file = Eaf(annotation_path)
+    Finds the associated audio in Audacity's format.
+    """
+    # TODO: tmill's kludge for certain missing filenames???
+    sound_file = annotation_path.with_suffix(".wav")
+    logger.debug("[Audacity Format] Trying %s...", sound_file)
+    return sound_file if sound_file.exists() else None
 
 
 @logme.log
@@ -206,237 +213,6 @@
         raise MissingTranslationError(
             f"No English word or phrase found for data at {annotation_path}"
         )
-
-    # Extract data for Cree words
-    cree_words = eaf_file.get_annotation_data_for_tier(cree_word_tier)
-    for cree_word in cree_words:
-        s, sound_bite = extract_data(
-            eaf_file,
-            "word",
-            cree_word,
-            audio,
-            speaker,
-            session_id,
-            english_word_tier,
-            comment_tier,
-        )
-        count += 1
-        print(f"Processed audio segment number {count}")
-        yield s, sound_bite
-
-    # Extract data for Cree phrases
-    cree_phrases = (
-        eaf_file.get_annotation_data_for_tier(cree_phrase_tier)
-        if cree_phrase_tier
-        else []
-    )
-    for cree_phrase in cree_phrases:
-        s, sound_bite = extract_data(
-            eaf_file,
-            "sentence",
-            cree_phrase,
-            audio,
-            speaker,
-            session_id,
-            english_phrase_tier,
-            comment_tier,
-        )
-        count += 1
-        print(f"Processed audio segment number {count}")
-        yield s, sound_bite
-
-
-def get_word_tiers(keys):
-
-    english_word_tier = "English (word)" if "English (word)" in keys else None
-    cree_word_tier = "Cree (word)" if "Cree (word)" in keys else None
-
-    return english_word_tier, cree_word_tier
-
-
-def get_phrase_tiers(keys):
-
-    english_phrase_tier = "English (sentence)" if "English (sentence)" in keys else None
-    cree_phrase_tier = "Cree (sentence)" if "Cree (sentence)" in keys else None
-
-    return english_phrase_tier, cree_phrase_tier
-
-
-def extract_data(
-    _file, _type, snippet, audio, speaker, session_id, english_tier, comment_tier
-) -> tuple:
-    """
-    Extracts all relevant data from a .eaf file, where "relevant data" is:
-    - translation
-    - transcription
-    - start time
-    - stop time
-    - comment
-    Returns a Segment and a sound bite
-    """
-
-    start = snippet[0]
-    stop = snippet[1]
-    transcription = snippet[2]
-
-    translation = _file.get_annotation_data_at_time(english_tier, start + 1)
-    translation = (
-        translation[0][2] if len(translation) > 0 and len(translation[0]) == 3 else ""
-    )
-
-    comment = _file.get_annotation_data_at_time(comment_tier, start + 1) or ""
-    comment = comment[0][2] if len(comment) > 0 and len(comment[0]) == 3 else ""
-
-    sound_bite = audio[start:stop]
-
-    # normalize
-    transcription = normalize(transcription)
-    translation = normalize(translation)
-    sound_bite = sound_bite.normalize(headroom=0.1)
-
-    s = Segment(
-        translation=translation,  # in English
-        transcription=transcription,  # in Cree
-        type=_type,
-        start=start,
-        stop=stop,
-        comment=comment,
-        speaker=speaker,
-        session=session_id,
-        audio=sound_bite,
-    )
-
-    return s, sound_bite
-
-
-@logme.log
-def find_audio_oddities(annotation_path: Path, logger=None) -> Optional[Path]:
-    """
-    Finds the associated audio in Audacity's format.
-    """
-
-    # Get folder name without expected track name
-    i = str(annotation_path).rfind("/")
-    _path = str(annotation_path)[:i]
-
-    # the track number is between the last - and the last .
-    j = str(annotation_path).rfind("-")
-    k = str(annotation_path).rfind(".")
-    track = str(annotation_path)[j + 1 : k]
-    track_1 = track.split("_")[0]
-
-    # find the .wav file
-
-    # try 1: the .wav file is in a subfolder, but it has 'Track number' in it
-    dirs = list(glob.glob(_path + "/**/" + track + "*.wav", recursive=True))
-    sound_file = Path(dirs[0]) if len(dirs) > 0 and Path(dirs[0]).exists() else None
-
-    if not sound_file:
-        # try 2: the .wav file has no space between 'Track' and the number
-        print("try 2")
-        track_2 = track_1.replace(" ", "")
-        dirs = list(glob.glob(_path + "/**/" + track_2 + "*.wav", recursive=True))
-        sound_file = Path(dirs[0]) if len(dirs) > 0 and Path(dirs[0]).exists() else None
-
-    if not sound_file:
-        # try 3: the .wav file does have a space between 'Track' and the number
-        # This tree covers audio file names that DO NOT have the date in them
-        print("try 3")
-        track_split = track.split("_")
-        n = 0
-        j = 0
-        for n in range(len(track_split)):
-            if "TRACK" in track_split[n].upper():
-                j = n
-            n += 1
-
-        track_3 = ""
-        while j < len(track_split):
-            track_3 = track_3 + str(track_split[j]) + "_"
-            j += 1
-
-        track_3 = track_3[:-1]
-        dirs = list(glob.glob(_path + "/**/" + track_3 + "*.wav", recursive=True))
-        sound_file = Path(dirs[0]) if len(dirs) > 0 and Path(dirs[0]).exists() else None
-        if not sound_file:
-            print("try 4")
-            track_4 = track_3.replace("Track", "Track ")
-            dirs = list(glob.glob(_path + "/**/" + track_4 + "*.wav", recursive=True))
-            sound_file = (
-                Path(dirs[0]) if len(dirs) > 0 and Path(dirs[0]).exists() else None
-            )
-        if not sound_file:
-            print("try 5")
-            track_5 = track_3.replace(" ", "")
-            track_5 = track_3.replace("Track_", "Track ")
-            dirs = list(glob.glob(_path + "/**/" + track_5 + "*.wav", recursive=True))
-            sound_file = (
-                Path(dirs[0]) if len(dirs) > 0 and Path(dirs[0]).exists() else None
-            )
-        if not sound_file:
-            print("try 6")
-            track_6 = track_3.replace("track", "Track")
-            dirs = list(glob.glob(_path + "/**/" + track_6 + "*.wav", recursive=True))
-            sound_file = (
-                Path(dirs[0]) if len(dirs) > 0 and Path(dirs[0]).exists() else None
-            )
-        if not sound_file:
-            print("try 7")
-            track_7 = track_3.replace("Track 0", "Track ")
-            dirs = list(glob.glob(_path + "/**/" + track_6 + "*.wav", recursive=True))
-            sound_file = (
-                Path(dirs[0]) if len(dirs) > 0 and Path(dirs[0]).exists() else None
-            )
-
-    if not sound_file:
-        # try 8: the .wav file has the same name as the .eaf file
-        # EXCEPT the .eaf file has the word 'Track_' in it
-        # This option DOES NOT have the word 'Track' in it
-        # and it DOES have the date in it
-        print("try 8")
-        track_8 = str(annotation_path)[i + 1 : k]
-        track_8 = track_8.replace("Track_", "")
-        dirs = list(glob.glob(_path + "/**/" + track_8 + "*.wav", recursive=True))
-        sound_file = Path(dirs[0]) if len(dirs) > 0 and Path(dirs[0]).exists() else None
-        if not sound_file:
-            print("try 9")
-            track_9 = track_8.replace("am", "")
-            track_9 = track_9.replace("pm", "")
-            track_9 = track_9.replace("AM", "")
-            track_9 = track_9.replace("PM", "")
-            dirs = list(glob.glob(_path + "/**/" + track_9 + "*.wav", recursive=True))
-            sound_file = (
-                Path(dirs[0]) if len(dirs) > 0 and Path(dirs[0]).exists() else None
-=======
-            extractor = PhraseExtractor(
-                session_id,
-                AudioSegment.from_file(fspath(sound_file)),
-                TextGrid.fromFile(fspath(text_grid)),
-                speaker,
->>>>>>> b67c548c
-            )
-            yield from extractor.extract_all()
-
-
-@logme.log
-def find_audio_from_audacity_format(
-    annotation_path: Path, logger=None
-) -> Optional[Path]:
-    """
-    Finds the associated audio in Audacity's format.
-    """
-    # TODO: tmill's kludge for certain missing filenames???
-    sound_file = annotation_path.with_suffix(".wav")
-    logger.debug("[Audacity Format] Trying %s...", sound_file)
-    return sound_file if sound_file.exists() else None
-
-
-@logme.log
-def find_audio_from_audition_format(
-    annotation_path: Path, logger=None
-) -> Optional[Path]:
-    #  Gross code to try Adobe Audition recorded files
-    session_dir = annotation_path.parent
 
     # If it's in Audition format, there will be exactly ONE file with the
     # *.sesx extension.
